--- conflicted
+++ resolved
@@ -548,10 +548,7 @@
         + __attr_import_dv_up_geospatial_fields_arrays["geographicBoundingBox"]
         + __attr_import_dv_up_socialscience_fields_values
         + __attr_import_dv_up_journal_fields_arrays["journalVolumeIssue"]
-<<<<<<< HEAD
         + __attr_import_dv_up_astrophysics_fields_values
-=======
->>>>>>> d6363d03
         + __attr_import_dv_up_astrophysics_fields_arrays["coverage.Temporal"]
         + __attr_import_dv_up_astrophysics_fields_arrays["coverage.Spectral.Wavelength"]
         + __attr_import_dv_up_astrophysics_fields_arrays["coverage.RedshiftValue"]

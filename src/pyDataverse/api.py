"""Dataverse API wrapper for all it's API's."""
import json
import subprocess as sp

from requests import ConnectionError, Response, delete, get, post, put

from pyDataverse.exceptions import (
    ApiAuthorizationError,
    ApiUrlError,
    DatasetNotFoundError,
    DataverseNotEmptyError,
    DataverseNotFoundError,
    OperationFailedError,
)


class Api:
    """Base class.

    Parameters
    ----------
        base_url : str
            Base URL of Dataverse instance. Without trailing `/` at the end.
            e.g. `http://demo.dataverse.org`
        api_token : str
            Authenication token for the api.

    Attributes
    ----------
    base_url
    api_token
    dataverse_version

    """

    def __init__(
        self, base_url: str, api_token: str = None, api_version: str = "latest"
    ):
        """Init an Api() class.

        Scheme, host and path combined create the base-url for the api.
        See more about URL at `Wikipedia <https://en.wikipedia.org/wiki/URL>`_.

        Parameters
        ----------
        base_url : str
            Base url for Dataverse api.
        api_token : str
            Api token for Dataverse api.

        Examples
        -------
        Create an Api connection::

            >>> from pyDataverse.api import Api
            >>> base_url = 'http://demo.dataverse.org'
            >>> api = Api(base_url)

        """
        if not isinstance(base_url, str):
            raise ApiUrlError("base_url {0} is not a string.".format(base_url))

        self.base_url = base_url

        if not isinstance(api_version, ("".__class__, "".__class__)):
            raise ApiUrlError("api_version {0} is not a string.".format(api_version))
        self.api_version = api_version

        if api_token:
            if not isinstance(api_token, ("".__class__, "".__class__)):
                raise ApiAuthorizationError("Api token passed is not a string.")
        self.api_token = api_token

        if self.base_url:
            if self.api_version == "latest":
                self.base_url_api = "{0}/api".format(self.base_url)
            else:
                self.base_url_api = "{0}/api/{1}".format(
                    self.base_url, self.api_version
                )
        else:
            self.base_url_api = None
        self.timeout = 500

    def __str__(self):
        """Return name of Api() class for users.

        Returns
        -------
        str
            Naming of the API class.

        """
        return "API: {0}".format(self.base_url_api)

    def get_request(self, url, params=None, auth=False):
        """Make a GET request.

        Parameters
        ----------
        url : str
            Full URL.
        params : dict
            Dictionary of parameters to be passed with the request.
            Defaults to `None`.
        auth : bool
            Should an api token be sent in the request. Defaults to `False`.

        Returns
        -------
        class:`requests.Response`
            Response object of requests library.

        """
        params = {}
        params["User-Agent"] = "pydataverse"
        if self.api_token:
            params["key"] = str(self.api_token)

        try:
            resp = get(url, params=params)
            if resp.status_code == 401:
                error_msg = resp.json()["message"]
                raise ApiAuthorizationError(
                    "ERROR: GET - Authorization invalid {0}. MSG: {1}.".format(
                        url, error_msg
                    )
                )
            elif resp.status_code >= 300:
                if resp.text:
                    error_msg = resp.text
                    raise OperationFailedError(
                        "ERROR: GET HTTP {0} - {1}. MSG: {2}".format(
                            resp.status_code, url, error_msg
                        )
                    )
            return resp
        except ConnectionError:
            raise ConnectionError(
                "ERROR: GET - Could not establish connection to api {0}.".format(url)
            )

    def post_request(self, url, data=None, auth=False, params=None, files=None):
        """Make a POST request.

        params will be added as key-value pairs to the URL.

        Parameters
        ----------
        url : str
            Full URL.
        data : str
            Metadata as a json-formatted string. Defaults to `None`.
        auth : bool
            Should an api token be sent in the request. Defaults to `False`.
        files: dict
            e. g. files = {'file': open('sample_file.txt','rb')}
        params : dict
            Dictionary of parameters to be passed with the request.
            Defaults to `None`.

        Returns
        -------
        requests.Response
            Response object of requests library.

        """
        params = {}
        params["User-Agent"] = "pydataverse"
        if self.api_token:
            params["key"] = self.api_token

        try:
            resp = post(url, data=data, params=params, files=files)
            if resp.status_code == 401:
                error_msg = resp.json()["message"]
                raise ApiAuthorizationError(
                    "ERROR: POST HTTP 401 - Authorization error {0}. MSG: {1}".format(
                        url, error_msg
                    )
                )
            return resp
        except ConnectionError:
            raise ConnectionError(
                "ERROR: POST - Could not establish connection to API: {0}".format(url)
            )

    def put_request(self, url, data=None, auth=False, params=None):
        """Make a PUT request.

        Parameters
        ----------
        url : str
            Full URL.
        data : str
            Metadata as a json-formatted string. Defaults to `None`.
        auth : bool
            Should an api token be sent in the request. Defaults to `False`.
        params : dict
            Dictionary of parameters to be passed with the request.
            Defaults to `None`.

        Returns
        -------
        requests.Response
            Response object of requests library.

        """
        params = {}
        params["User-Agent"] = "pydataverse"
        if self.api_token:
            params["key"] = self.api_token

        try:
            resp = put(url, data=data, params=params)
            if resp.status_code == 401:
                error_msg = resp.json()["message"]
                raise ApiAuthorizationError(
                    "ERROR: PUT HTTP 401 - Authorization error {0}. MSG: {1}".format(
                        url, error_msg
                    )
                )
            return resp
        except ConnectionError:
            raise ConnectionError(
                "ERROR: PUT - Could not establish connection to api '{0}'.".format(url)
            )

    def delete_request(self, url, auth=False, params=None):
        """Make a Delete request.

        Parameters
        ----------
        url : str
            Full URL.
        auth : bool
            Should an api token be sent in the request. Defaults to `False`.
        params : dict
            Dictionary of parameters to be passed with the request.
            Defaults to `None`.

        Returns
        -------
        requests.Response
            Response object of requests library.

        """
        params = {}
        params["User-Agent"] = "pydataverse"
        if self.api_token:
            params["key"] = self.api_token

        try:
            return delete(url, params=params)
        except ConnectionError:
            raise ConnectionError(
                "ERROR: DELETE could not establish connection to api {}.".format(url)
            )


class DataAccessApi(Api):
    """Class to access Dataverse's Data Access API.

    Examples
    -------
    Examples should be written in doctest format, and
    should illustrate how to use the function/class.
    >>>

    Attributes
    ----------
    base_url_api_data_access : type
        Description of attribute `base_url_api_data_access`.
    base_url : type
        Description of attribute `base_url`.

    """

    def __init__(self, base_url, api_token=None):
        """Init an DataAccessApi() class."""
        super().__init__(base_url, api_token)
        if base_url:
            self.base_url_api_data_access = "{0}/access".format(self.base_url_api)
        else:
            self.base_url_api_data_access = self.base_url_api

    def __str__(self):
        """Return name of DataAccessApi() class for users.

        Returns
        -------
        str
            Naming of the DataAccess API class.

        """
        return "Data Access API: {0}".format(self.base_url_api_data_access)

    def get_datafile(
        self,
        identifier,
        data_format=None,
        no_var_header=None,
        image_thumb=None,
        is_pid=True,
        auth=False,
    ):
        """Download a datafile via the Dataverse Data Access API.

        Get by file id (HTTP Request).

        .. code-block:: bash

            GET /api/access/datafile/$id

        Get by persistent identifier (HTTP Request).

        .. code-block:: bash

            GET http://$SERVER/api/access/datafile/:persistentId/?persistentId=doi:10.5072/FK2/J8SJZB

        Parameters
        ----------
        identifier : str
            Identifier of the datafile. Can be datafile id or persistent
            identifier of the datafile (e. g. doi).
        is_pid : bool
            ``True`` to use persistent identifier. ``False``, if not.

        Returns
        -------
        requests.Response
            Response object of requests library.

        """
        is_first_param = True
        if is_pid:
            url = "{0}/datafile/{1}".format(self.base_url_api_data_access, identifier)
            if data_format or no_var_header or image_thumb:
                url += "?"
        else:
            url = "{0}/datafile/:persistentId/?persistentId={1}".format(
                self.base_url_api_data_access, identifier
            )
        if data_format:
            url += "format={0}".format(data_format)
            is_first_param = False
        if no_var_header:
            if not is_first_param:
                url += "&"
            url += "noVarHeader={0}".format(no_var_header)
            is_first_param = False
        if image_thumb:
            if not is_first_param:
                url += "&"
            url += "imageThumb={0}".format(image_thumb)
        return self.get_request(url, auth=auth)

    def get_datafiles(self, identifier, data_format=None, auth=False):
        """Download a datafile via the Dataverse Data Access API.

        Get by file id (HTTP Request).

        .. code-block:: bash

            GET /api/access/datafiles/$id1,$id2,...$idN

        Get by persistent identifier (HTTP Request).

        Parameters
        ----------
        identifier : str
            Identifier of the dataset. Can be datafile id or persistent
            identifier of the datafile (e. g. doi).

        Returns
        -------
        requests.Response
            Response object of requests library.

        """
        url = "{0}/datafiles/{1}".format(self.base_url_api_data_access, identifier)
        if data_format:
            url += "?format={0}".format(data_format)
        return self.get_request(url, auth=auth)

    def get_datafile_bundle(self, identifier, file_metadata_id=None, auth=False):
        """Download a datafile in all its formats.

        HTTP Request:

        .. code-block:: bash

            GET /api/access/datafile/bundle/$id

        Data Access API calls can now be made using persistent identifiers (in
        addition to database ids). This is done by passing the constant
        :persistentId where the numeric id of the file is expected, and then
        passing the actual persistent id as a query parameter with the name
        persistentId.

        This is a convenience packaging method available for tabular data
        files. It returns a zipped bundle that contains the data in the
        following formats:
        - Tab-delimited;
        - “Saved Original”, the proprietary (SPSS, Stata, R, etc.) file
        from which the tabular data was ingested;
        - Generated R Data frame (unless the “original” above was in R);
        - Data (Variable) metadata record, in DDI XML;
        - File citation, in Endnote and RIS formats.

        Parameters
        ----------
        identifier : str
            Identifier of the dataset.

        Returns
        -------
        requests.Response
            Response object of requests library.

        """
        url = "{0}/datafile/bundle/{1}".format(
            self.base_url_api_data_access, identifier
        )
        if file_metadata_id:
            url += "?fileMetadataId={0}".format(file_metadata_id)
        return self.get_request(url, auth=auth)

    def request_access(self, identifier, auth=True, is_filepid=False):
        """Request datafile access.

        This method requests access to the datafile whose id is passed on the behalf of an authenticated user whose key is passed. Note that not all datasets allow access requests to restricted files.

        https://guides.dataverse.org/en/4.18.1/api/dataaccess.html#request-access

        /api/access/datafile/$id/requestAccess

        curl -H "X-Dataverse-key:$API_TOKEN" -X PUT http://$SERVER/api/access/datafile/{id}/requestAccess
        """
        if is_filepid:
            url = "{0}/datafile/:persistentId/requestAccess?persistentId={1}".format(
                self.base_url_api_data_access, identifier
            )
        else:
            url = "{0}/datafile/{1}/requestAccess".format(
                self.base_url_api_data_access, identifier
            )
        return self.put_request(url, auth=auth)

    def allow_access_request(self, identifier, do_allow=True, auth=True, is_pid=True):
        """Allow access request for datafiles.

        https://guides.dataverse.org/en/latest/api/dataaccess.html#allow-access-requests

        curl -H "X-Dataverse-key:$API_TOKEN" -X PUT -d true http://$SERVER/api/access/{id}/allowAccessRequest
        curl -H "X-Dataverse-key:$API_TOKEN" -X PUT -d true http://$SERVER/api/access/:persistentId/allowAccessRequest?persistentId={pid}
        """
        if is_pid:
            url = "{0}/:persistentId/allowAccessRequest?persistentId={1}".format(
                self.base_url_api_data_access, identifier
            )
        else:
            url = "{0}/{1}/allowAccessRequest".format(
                self.base_url_api_data_access, identifier
            )

        if do_allow:
            data = "true"
        else:
            data = "false"
        return self.put_request(url, data=data, auth=auth)

    def grant_file_access(self, identifier, user, auth=False):
        """Grant datafile access.

        https://guides.dataverse.org/en/4.18.1/api/dataaccess.html#grant-file-access

        curl -H "X-Dataverse-key:$API_TOKEN" -X PUT http://$SERVER/api/access/datafile/{id}/grantAccess/{@userIdentifier}
        """
        url = "{0}/datafile/{1}/grantAccess/{2}".format(
            self.base_url_api_data_access, identifier, user
        )
        return self.put_request(url, auth=auth)

    def list_file_access_requests(self, identifier, auth=False):
        """Liste datafile access requests.

        https://guides.dataverse.org/en/4.18.1/api/dataaccess.html#list-file-access-requests

        curl -H "X-Dataverse-key:$API_TOKEN" -X GET http://$SERVER/api/access/datafile/{id}/listRequests
        """
        url = "{0}/datafile/{1}/listRequests".format(
            self.base_url_api_data_access, identifier
        )
        return self.get_request(url, auth=auth)


class MetricsApi(Api):
    """Class to access Dataverse's Metrics API.

    Attributes
    ----------
    base_url_api_metrics : type
        Description of attribute `base_url_api_metrics`.
    base_url : type
        Description of attribute `base_url`.

    """

    def __init__(self, base_url, api_token=None, api_version="latest"):
        """Init an MetricsApi() class."""
        super().__init__(base_url, api_token, api_version)
        if base_url:
            self.base_url_api_metrics = "{0}/api/info/metrics".format(self.base_url)
        else:
            self.base_url_api_metrics = None

    def __str__(self):
        """Return name of MetricsApi() class for users.

        Returns
        -------
        str
            Naming of the MetricsApi() class.

        """
        return "Metrics API: {0}".format(self.base_url_api_metrics)

    def total(self, data_type, date_str=None, auth=False):
        """
        GET https://$SERVER/api/info/metrics/$type
        GET https://$SERVER/api/info/metrics/$type/toMonth/$YYYY-DD

        $type can be set to dataverses, datasets, files or downloads.

        """
        url = "{0}/{1}".format(self.base_url_api_metrics, data_type)
        if date_str:
            url += "/toMonth/{0}".format(date_str)
        return self.get_request(url, auth=auth)

    def past_days(self, data_type, days_str, auth=False):
        """

        http://guides.dataverse.org/en/4.18.1/api/metrics.html
        GET https://$SERVER/api/info/metrics/$type/pastDays/$days

        $type can be set to dataverses, datasets, files or downloads.
        """
        # TODO: check if date-string has proper format
        url = "{0}/{1}/pastDays/{2}".format(
            self.base_url_api_metrics, data_type, days_str
        )
        return self.get_request(url, auth=auth)

    def get_dataverses_by_subject(self, auth=False):
        """
        GET https://$SERVER/api/info/metrics/dataverses/bySubject

        $type can be set to dataverses, datasets, files or downloads.
        """
        # TODO: check if date-string has proper format
        url = "{0}/dataverses/bySubject".format(self.base_url_api_metrics)
        return self.get_request(url, auth=auth)

    def get_dataverses_by_category(self, auth=False):
        """
        GET https://$SERVER/api/info/metrics/dataverses/byCategory

        $type can be set to dataverses, datasets, files or downloads.
        """
        # TODO: check if date-string has proper format
        url = "{0}/dataverses/byCategory".format(self.base_url_api_metrics)
        return self.get_request(url, auth=auth)

    def get_datasets_by_subject(self, date_str=None, auth=False):
        """
        GET https://$SERVER/api/info/metrics/datasets/bySubject

        $type can be set to dataverses, datasets, files or downloads.
        """
        # TODO: check if date-string has proper format
        url = "{0}/datasets/bySubject".format(self.base_url_api_metrics)
        if date_str:
            url += "/toMonth/{0}".format(date_str)
        return self.get_request(url, auth=auth)

    def get_datasets_by_data_location(self, data_location, auth=False):
        """
        GET https://$SERVER/api/info/metrics/datasets/bySubject

        $type can be set to dataverses, datasets, files or downloads.
        """
        # TODO: check if date-string has proper format
        url = "{0}/datasets/?dataLocation={1}".format(
            self.base_url_api_metrics, data_location
        )
        return self.get_request(url, auth=auth)


class NativeApi(Api):
    """Class to access Dataverse's Native API.

    Parameters
    ----------
    base_url : type
        Description of parameter `base_url`.
    api_token : type
        Description of parameter `api_token`.
    api_version : type
        Description of parameter `api_version`.

    Attributes
    ----------
    base_url_api_native : type
        Description of attribute `base_url_api_native`.
    base_url_api : type
        Description of attribute `base_url_api`.

    """

    def __init__(self, base_url: str, api_token=None, api_version="v1"):
        """Init an Api() class.

        Scheme, host and path combined create the base-url for the api.
        See more about URL at `Wikipedia <https://en.wikipedia.org/wiki/URL>`_.

        Parameters
        ----------
        native_api_version : str
            Api version of Dataverse native api. Default is `v1`.

        """
        super().__init__(base_url, api_token, api_version)
        self.base_url_api_native = self.base_url_api

    def __str__(self):
        """Return name of NativeApi() class for users.

        Returns
        -------
        str
            Naming of the NativeApi() class.

        """
        return "Native API: {0}".format(self.base_url_api_native)

    def get_dataverse(self, identifier, auth=False):
        """Get dataverse metadata by alias or id.

        View metadata about a dataverse.

        .. code-block:: bash

            GET http://$SERVER/api/dataverses/$id

        Parameters
        ----------
        identifier : str
            Can either be a dataverse id (long), a dataverse alias (more
            robust), or the special value ``:root``.

        Returns
        -------
        requests.Response
            Response object of requests library.

        """
        url = "{0}/dataverses/{1}".format(self.base_url_api_native, identifier)
        return self.get_request(url, auth=auth)

    def create_dataverse(
        self, parent: str, metadata: str, auth: bool = True
    ) -> Response:
        """Create a dataverse.

        Generates a new dataverse under identifier. Expects a JSON content
        describing the dataverse.

        HTTP Request:

        .. code-block:: bash

            POST http://$SERVER/api/dataverses/$id

        Download the `dataverse.json <http://guides.dataverse.org/en/latest/
        _downloads/dataverse-complete.json>`_ example file and modify to create
        dataverses to suit your needs. The fields name, alias, and
        dataverseContacts are required.

        Status Codes:
            200: dataverse created
            201: dataverse created

        Parameters
        ----------
        parent : str
            Parent dataverse, to which the Dataverse gets attached to.
        metadata : str
            Metadata of the Dataverse.
        auth : bool
            True if api authorization is necessary. Defaults to ``True``.

        Returns
        -------
        requests.Response
            Response object of requests library.

        """
        metadata_dict = json.loads(metadata)
        identifier = metadata_dict["alias"]
        url = "{0}/dataverses/{1}".format(self.base_url_api_native, parent)
        resp = self.post_request(url, metadata, auth)

        if resp.status_code == 404:
            error_msg = resp.json()["message"]
            raise DataverseNotFoundError(
                "ERROR: HTTP 404 - Dataverse {0} was not found. MSG: {1}".format(
                    parent, error_msg
                )
            )
        elif resp.status_code != 200 and resp.status_code != 201:
            error_msg = resp.json()["message"]
            raise OperationFailedError(
                "ERROR: HTTP {0} - Dataverse {1} could not be created. MSG: {2}".format(
                    resp.status_code, identifier, error_msg
                )
            )
        else:
            print("Dataverse {0} created.".format(identifier))
        return resp

    def publish_dataverse(self, identifier, auth=True):
        """Publish a dataverse.

        Publish the Dataverse pointed by identifier, which can either by the
        dataverse alias or its numerical id.

        HTTP Request:

        .. code-block:: bash

            POST http://$SERVER/api/dataverses/$identifier/actions/:publish

        Status Code:
            200: Dataverse published

        Parameters
        ----------
        identifier : str
            Can either be a dataverse id (long) or a dataverse alias (more
            robust).
        auth : bool
            True if api authorization is necessary. Defaults to ``False``.

        Returns
        -------
        requests.Response
            Response object of requests library.

        """
        url = "{0}/dataverses/{1}/actions/:publish".format(
            self.base_url_api_native, identifier
        )
        resp = self.post_request(url, auth=auth)

        if resp.status_code == 401:
            error_msg = resp.json()["message"]
            raise ApiAuthorizationError(
                "ERROR: HTTP 401 - Publish Dataverse {0} unauthorized. MSG: {1}".format(
                    identifier, error_msg
                )
            )
        elif resp.status_code == 404:
            error_msg = resp.json()["message"]
            raise DataverseNotFoundError(
                "ERROR: HTTP 404 - Dataverse {0} was not found. MSG: {1}".format(
                    identifier, error_msg
                )
            )
        elif resp.status_code != 200:
            error_msg = resp.json()["message"]
            raise OperationFailedError(
                "ERROR: HTTP {0} - Dataverse {1} could not be published. MSG: {2}".format(
                    resp.status_code, identifier, error_msg
                )
            )
        elif resp.status_code == 200:
            print("Dataverse {0} published.".format(identifier))
        return resp

    def delete_dataverse(self, identifier, auth=True):
        """Delete dataverse by alias or id.

        Status Code:
            200: Dataverse deleted

        Parameters
        ----------
        identifier : str
            Can either be a dataverse id (long) or a dataverse alias (more
            robust).

        Returns
        -------
        requests.Response
            Response object of requests library.

        """
        url = "{0}/dataverses/{1}".format(self.base_url_api_native, identifier)
        resp = self.delete_request(url, auth)

        if resp.status_code == 401:
            error_msg = resp.json()["message"]
            raise ApiAuthorizationError(
                "ERROR: HTTP 401 - Delete Dataverse {0} unauthorized. MSG: {1}".format(
                    identifier, error_msg
                )
            )
        elif resp.status_code == 404:
            error_msg = resp.json()["message"]
            raise DataverseNotFoundError(
                "ERROR: HTTP 404 - Dataverse {0} was not found. MSG: {1}".format(
                    identifier, error_msg
                )
            )
        elif resp.status_code == 403:
            error_msg = resp.json()["message"]
            raise DataverseNotEmptyError(
                "ERROR: HTTP 403 - Dataverse {0} not empty. MSG: {1}".format(
                    identifier, error_msg
                )
            )
        elif resp.status_code != 200:
            error_msg = resp.json()["message"]
            raise OperationFailedError(
                "ERROR: HTTP {0} - Dataverse {1} could not be deleted. MSG: {2}".format(
                    resp.status_code, identifier, error_msg
                )
            )
        elif resp.status_code == 200:
            print("Dataverse {0} deleted.".format(identifier))
        return resp

    def get_dataverse_roles(self, identifier: str, auth: bool = False) -> Response:
        """All the roles defined directly in the dataverse by identifier.

        `Docs <https://guides.dataverse.org/en/latest/api/native-api.html#list-roles-defined-in-a-dataverse>`_

        .. code-block:: bash

            GET http://$SERVER/api/dataverses/$id/roles

        Parameters
        ----------
        identifier : str
            Can either be a dataverse id (long), a dataverse alias (more
            robust), or the special value ``:root``.

        Returns
        -------
        requests.Response
            Response object of requests library.

        """
        url = "{0}/dataverses/{1}/roles".format(self.base_url_api_native, identifier)
        return self.get_request(url, auth=auth)

    def get_dataverse_contents(self, identifier, auth=True):
        """Gets contents of Dataverse.

        Parameters
        ----------
        identifier : str
            Can either be a dataverse id (long), a dataverse alias (more
            robust), or the special value ``:root``.
        auth : bool
            Description of parameter `auth` (the default is False).

        Returns
        -------
        requests.Response
            Response object of requests library.

        """
        url = "{0}/dataverses/{1}/contents".format(self.base_url_api_native, identifier)
        return self.get_request(url, auth=auth)

    def get_dataverse_assignments(self, identifier, auth=False):
        """Get dataverse assignments by alias or id.

        View assignments of a dataverse.

        .. code-block:: bash

            GET http://$SERVER/api/dataverses/$id/assignments

        Parameters
        ----------
        identifier : str
            Can either be a dataverse id (long), a dataverse alias (more
            robust), or the special value ``:root``.

        Returns
        -------
        requests.Response
            Response object of requests library.

        """
        url = "{0}/dataverses/{1}/assignments".format(
            self.base_url_api_native, identifier
        )
        return self.get_request(url, auth=auth)

    def get_dataverse_facets(self, identifier, auth=False):
        """Get dataverse facets by alias or id.

        View facets of a dataverse.

        .. code-block:: bash

            GET http://$SERVER/api/dataverses/$id/facets

        Parameters
        ----------
        identifier : str
            Can either be a dataverse id (long), a dataverse alias (more
            robust), or the special value ``:root``.

        Returns
        -------
        requests.Response
            Response object of requests library.

        """
        url = "{0}/dataverses/{1}/facets".format(self.base_url_api_native, identifier)
        return self.get_request(url, auth=auth)

    def dataverse_id2alias(self, dataverse_id, auth=False):
        """Converts a Dataverse ID to an alias.

        Parameters
        ----------
        dataverse_id : str
            Dataverse ID.

        Returns
        -------
        str
            Dataverse alias

        """
        resp = self.get_dataverse(dataverse_id, auth=auth)
        if "data" in resp.json():
            if "alias" in resp.json()["data"]:
                return resp.json()["data"]["alias"]
        print("ERROR: Can not resolve Dataverse ID to alias.")
        return False

    def get_dataset(self, identifier, version=":latest", auth=True, is_pid=True):
        """Get metadata of a Dataset.

        With Dataverse identifier:

        .. code-block:: bash

            GET http://$SERVER/api/datasets/$identifier

        With persistent identifier:

        .. code-block:: bash

            GET http://$SERVER/api/datasets/:persistentId/?persistentId=$id
            GET http://$SERVER/api/datasets/:persistentId/
            ?persistentId=$pid

        Parameters
        ----------
        identifier : str
            Identifier of the dataset. Can be a Dataverse identifier or a
            persistent identifier (e.g. ``doi:10.11587/8H3N93``).
        is_pid : bool
            True, if identifier is a persistent identifier.
        version : str
            Version to be retrieved:
            ``:latest-published``: the latest published version
            ``:latest``: either a draft (if exists) or the latest published version.
            ``:draft``: the draft version, if any
            ``x.y``: x.y a specific version, where x is the major version number and y is the minor version number.
            ``x``: same as x.0

        Returns
        -------
        requests.Response
            Response object of requests library.

        """
        if is_pid:
            # TODO: Add version to query http://guides.dataverse.org/en/4.18.1/api/native-api.html#get-json-representation-of-a-dataset
            url = "{0}/datasets/:persistentId/?persistentId={1}".format(
                self.base_url_api_native, identifier
            )
        else:
            url = "{0}/datasets/{1}".format(self.base_url_api_native, identifier)
            # CHECK: Its not really clear, if the version query can also be done via ID.
        return self.get_request(url, auth=auth)

    def get_dataset_versions(self, identifier, auth=True, is_pid=True):
        """Get versions of a Dataset.

        With Dataverse identifier:

        .. code-block:: bash

            GET http://$SERVER/api/datasets/$identifier/versions

        With persistent identifier:

        .. code-block:: bash

            GET http://$SERVER/api/datasets/:persistentId/versions?persistentId=$id

        Parameters
        ----------
        identifier : str
            Identifier of the dataset. Can be a Dataverse identifier or a
            persistent identifier (e.g. ``doi:10.11587/8H3N93``).
        is_pid : bool
            True, if identifier is a persistent identifier.

        Returns
        -------
        requests.Response
            Response object of requests library.

        """
        if is_pid:
            url = "{0}/datasets/:persistentId/versions?persistentId={1}".format(
                self.base_url_api_native, identifier
            )
        else:
            url = "{0}/datasets/{1}/versions".format(
                self.base_url_api_native, identifier
            )
        return self.get_request(url, auth=auth)

    def get_dataset_version(self, identifier, version, auth=True, is_pid=True):
        """Get version of a Dataset.

        With Dataverse identifier:

        .. code-block:: bash

            GET http://$SERVER/api/datasets/$identifier/versions/$versionNumber

        With persistent identifier:

        .. code-block:: bash

            GET http://$SERVER/api/datasets/:persistentId/versions/$versionNumber?persistentId=$id

        Parameters
        ----------
        identifier : str
            Identifier of the dataset. Can be a Dataverse identifier or a
            persistent identifier (e.g. ``doi:10.11587/8H3N93``).
        version : str
            Version string of the Dataset.
        is_pid : bool
            True, if identifier is a persistent identifier.

        Returns
        -------
        requests.Response
            Response object of requests library.

        """
        if is_pid:
            url = "{0}/datasets/:persistentId/versions/{1}?persistentId={2}".format(
                self.base_url_api_native, version, identifier
            )
        else:
            url = "{0}/datasets/{1}/versions/{2}".format(
                self.base_url_api_native, identifier, version
            )
        return self.get_request(url, auth=auth)

    def get_dataset_export(self, pid, export_format, auth=False):
        """Get metadata of dataset exported in different formats.

        Export the metadata of the current published version of a dataset
        in various formats by its persistend identifier.

        .. code-block:: bash

            GET http://$SERVER/api/datasets/export?exporter=$exportformat&persistentId=$pid

        Parameters
        ----------
        pid : str
            Persistent identifier of the dataset. (e.g. ``doi:10.11587/8H3N93``).
        export_format : str
            Export format as a string. Formats: ``ddi``, ``oai_ddi``,
            ``dcterms``, ``oai_dc``, ``schema.org``, ``dataverse_json``.

        Returns
        -------
        requests.Response
            Response object of requests library.

        """
        url = "{0}/datasets/export?exporter={1}&persistentId={2}".format(
            self.base_url_api_native, export_format, pid
        )
        return self.get_request(url, auth=auth)

    def create_dataset(self, dataverse, metadata, pid=None, publish=False, auth=True):
        """Add dataset to a dataverse.

        `Dataverse Documentation
        <http://guides.dataverse.org/en/latest/api/native-api.html#create-a-dataset-in-a-dataverse>`_

        HTTP Request:

        .. code-block:: bash

            POST http://$SERVER/api/dataverses/$dataverse/datasets --upload-file FILENAME

        Add new dataset with curl:

        .. code-block:: bash

            curl -H "X-Dataverse-key: $API_TOKEN" -X POST $SERVER_URL/api/dataverses/$DV_ALIAS/datasets --upload-file tests/data/dataset_min.json

        Import dataset with existing persistend identifier with curl:

        .. code-block:: bash

            curl -H "X-Dataverse-key: $API_TOKEN" -X POST $SERVER_URL/api/dataverses/$DV_ALIAS/datasets/:import?pid=$PERSISTENT_IDENTIFIER&release=yes --upload-file tests/data/dataset_min.json

        To create a dataset, you must create a JSON file containing all the
        metadata you want such as example file: `dataset-finch1.json
        <http://guides.dataverse.org/en/latest/_downloads/dataset-finch1.json>`_.
        Then, you must decide which dataverse to create the dataset in and
        target that datavese with either the "alias" of the dataverse (e.g.
        "root") or the database id of the dataverse (e.g. "1"). The initial
        version state will be set to "DRAFT":

        Status Code:
            201: dataset created

        Import Dataset with existing PID:
        `<http://guides.dataverse.org/en/latest/api/native-api.html#import-a-dataset-into-a-dataverse>`_
        To import a dataset with an existing persistent identifier (PID), the
        dataset’s metadata should be prepared in Dataverse’s native JSON format. The
        PID is provided as a parameter at the URL. The following line imports a
        dataset with the PID PERSISTENT_IDENTIFIER to Dataverse, and then releases it:

        The pid parameter holds a persistent identifier (such as a DOI or Handle). The import will fail if no PID is provided, or if the provided PID fails validation.

        The optional release parameter tells Dataverse to immediately publish the
        dataset. If the parameter is changed to no, the imported dataset will
        remain in DRAFT status.

        Parameters
        ----------
        dataverse : str
            "alias" of the dataverse (e.g. ``root``) or the database id of the
            dataverse (e.g. ``1``)
        pid : str
            PID of existing Dataset.
        publish : bool
            Publish only works when a Dataset with an existing PID is created. If it
            is ``True``, Dataset should be instantly published, ``False``
            if a Draft should be created.
        metadata : str
            Metadata of the Dataset as a json-formatted string (e. g.
            `dataset-finch1.json <http://guides.dataverse.org/en/latest/_downloads/dataset-finch1.json>`_)

        Returns
        -------
        requests.Response
            Response object of requests library.

        """
        if pid:
            assert isinstance(pid, str)
            url = "{0}/dataverses/{1}/datasets/:import?pid={2}".format(
                self.base_url_api_native, dataverse, pid
            )
            if publish:
                url += "&release=yes"
            else:
                url += "&release=no"
        else:
            url = "{0}/dataverses/{1}/datasets".format(
                self.base_url_api_native, dataverse
            )
        resp = self.post_request(url, metadata, auth)

        if resp.status_code == 404:
            error_msg = resp.json()["message"]
            raise DataverseNotFoundError(
                "ERROR: HTTP 404 - Dataverse {0} was not found. MSG: {1}".format(
                    dataverse, error_msg
                )
            )
        elif resp.status_code == 401:
            error_msg = resp.json()["message"]
            raise ApiAuthorizationError(
                "ERROR: HTTP 401 - Create Dataset unauthorized. MSG: {0}".format(
                    error_msg
                )
            )
        elif resp.status_code == 201:
            if "data" in resp.json():
                if "persistentId" in resp.json()["data"]:
                    identifier = resp.json()["data"]["persistentId"]
                    print("Dataset with pid '{0}' created.".format(identifier))
                elif "id" in resp.json()["data"]:
                    identifier = resp.json()["data"]["id"]
                    print("Dataset with id '{0}' created.".format(identifier))
                else:
                    print("ERROR: No identifier returned for created Dataset.")
        return resp

    def edit_dataset_metadata(
        self, identifier, metadata, is_pid=True, replace=False, auth=True
    ):
        """Edit metadata of a given dataset.

        `edit-dataset-metadata <http://guides.dataverse.org/en/latest/api/native-api.html#edit-dataset-metadata>`_.

        HTTP Request:

        .. code-block:: bash

            PUT http://$SERVER/api/datasets/editMetadata/$id --upload-file FILENAME

        Add data to dataset fields that are blank or accept multiple values with
        the following

        CURL Request:

        .. code-block:: bash

            curl -H "X-Dataverse-key: $API_TOKEN" -X PUT $SERVER_URL/api/datasets/:persistentId/editMetadata/?persistentId=$pid --upload-file dataset-add-metadata.json

        For these edits your JSON file need only include those dataset fields
        which you would like to edit. A sample JSON file may be downloaded
        here: `dataset-edit-metadata-sample.json
        <http://guides.dataverse.org/en/latest/_downloads/dataset-finch1.json>`_

        Parameters
        ----------
        identifier : str
            Identifier of the dataset. Can be a Dataverse identifier or a
            persistent identifier (e.g. ``doi:10.11587/8H3N93``).
        metadata : str
            Metadata of the Dataset as a json-formatted string.
        is_pid : bool
            ``True`` to use persistent identifier. ``False``, if not.
        replace : bool
            ``True`` to replace already existing metadata. ``False``, if not.
        auth : bool
            ``True``, if an api token should be sent. Defaults to ``False``.

        Returns
        -------
        requests.Response
            Response object of requests library.

        Examples
        -------
        Get dataset metadata::

            >>> data = api.get_dataset(doi).json()["data"]["latestVersion"]["metadataBlocks"]["citation"]
            >>> resp = api.edit_dataset_metadata(doi, data, is_replace=True, auth=True)
            >>> resp.status_code
            200: metadata updated

        """
        if is_pid:
            url = "{0}/datasets/:persistentId/editMetadata/?persistentId={1}".format(
                self.base_url_api_native, identifier
            )
        else:
            url = "{0}/datasets/editMetadata/{1}".format(
                self.base_url_api_native, identifier
            )
        params = {"replace": True} if replace else {}
        resp = self.put_request(url, metadata, auth, params)

        if resp.status_code == 401:
            error_msg = resp.json()["message"]
            raise ApiAuthorizationError(
                "ERROR: HTTP 401 - Updating metadata unauthorized. MSG: {0}".format(
                    error_msg
                )
            )
        elif resp.status_code == 400:
            if "Error parsing" in resp.json()["message"]:
                print("Wrong passed data format.")
            else:
                print(
                    "You may not add data to a field that already has data and does not"
                    " allow multiples. Use is_replace=true to replace existing data."
                )
        elif resp.status_code == 200:
            print("Dataset '{0}' updated".format(identifier))
        return resp

    def create_dataset_private_url(self, identifier, is_pid=True, auth=True):
        """Create private Dataset URL.

        POST http://$SERVER/api/datasets/$id/privateUrl?key=$apiKey


        http://guides.dataverse.org/en/4.16/api/native-api.html#create-a-private-url-for-a-dataset
                'MSG: {1}'.format(pid, error_msg))

        """
        if is_pid:
            url = "{0}/datasets/:persistentId/privateUrl/?persistentId={1}".format(
                self.base_url_api_native, identifier
            )
        else:
            url = "{0}/datasets/{1}/privateUrl".format(
                self.base_url_api_native, identifier
            )

        resp = self.post_request(url, auth=auth)

        if resp.status_code == 200:
            print(
                "Dataset private URL created: {0}".format(resp.json()["data"]["link"])
            )
        return resp

    def get_dataset_private_url(self, identifier, is_pid=True, auth=True):
        """Get private Dataset URL.

        GET http://$SERVER/api/datasets/$id/privateUrl?key=$apiKey

        http://guides.dataverse.org/en/4.16/api/native-api.html#get-the-private-url-for-a-dataset

        """
        if is_pid:
            url = "{0}/datasets/:persistentId/privateUrl/?persistentId={1}".format(
                self.base_url_api_native, identifier
            )
        else:
            url = "{0}/datasets/{1}/privateUrl".format(
                self.base_url_api_native, identifier
            )

        resp = self.get_request(url, auth=auth)

        if resp.status_code == 200:
            print("Got Dataset private URL: {0}".format(resp.json()["data"]["link"]))
        return resp

    def delete_dataset_private_url(self, identifier, is_pid=True, auth=True):
        """Get private Dataset URL.

        DELETE http://$SERVER/api/datasets/$id/privateUrl?key=$apiKey

        http://guides.dataverse.org/en/4.16/api/native-api.html#delete-the-private-url-from-a-dataset

        """
        if is_pid:
            url = "{0}/datasets/:persistentId/privateUrl/?persistentId={1}".format(
                self.base_url_api_native, identifier
            )
        else:
            url = "{0}/datasets/{1}/privateUrl".format(
                self.base_url_api_native, identifier
            )

        resp = self.delete_request(url, auth=auth)

        if resp.status_code == 200:
            print("Got Dataset private URL: {0}".format(resp.json()["data"]["link"]))
        return resp

    def publish_dataset(self, pid, release_type="minor", auth=True):
        """Publish dataset.

        Publishes the dataset whose id is passed. If this is the first version
        of the dataset, its version number will be set to 1.0. Otherwise, the
        new dataset version number is determined by the most recent version
        number and the type parameter. Passing type=minor increases the minor
        version number (2.3 is updated to 2.4). Passing type=major increases
        the major version number (2.3 is updated to 3.0). Superusers can pass
        type=updatecurrent to update metadata without changing the version
        number.

        HTTP Request:

        .. code-block:: bash

            POST http://$SERVER/api/datasets/$id/actions/:publish?type=$type

        When there are no default workflows, a successful publication process
        will result in 200 OK response. When there are workflows, it is
        impossible for Dataverse to know how long they are going to take and
        whether they will succeed or not (recall that some stages might require
        human intervention). Thus, a 202 ACCEPTED is returned immediately. To
        know whether the publication process succeeded or not, the client code
        has to check the status of the dataset periodically, or perform some
        push request in the post-publish workflow.

        Status Code:
            200: dataset published

        Parameters
        ----------
        pid : str
            Persistent identifier of the dataset (e.g.
            ``doi:10.11587/8H3N93``).
        release_type : str
            Passing ``minor`` increases the minor version number (2.3 is
            updated to 2.4). Passing ``major`` increases the major version
            number (2.3 is updated to 3.0). Superusers can pass
            ``updatecurrent`` to update metadata without changing the version
            number.
        auth : bool
            ``True`` if api authorization is necessary. Defaults to ``False``.

        Returns
        -------
        requests.Response
            Response object of requests library.

        """
        url = "{0}/datasets/:persistentId/actions/:publish".format(
            self.base_url_api_native
        )
        url += "?persistentId={0}&type={1}".format(pid, release_type)
        resp = self.post_request(url, auth=auth)

        if resp.status_code == 404:
            error_msg = resp.json()["message"]
            raise DatasetNotFoundError(
                "ERROR: HTTP 404 - Dataset {0} was not found. MSG: {1}".format(
                    pid, error_msg
                )
            )
        elif resp.status_code == 401:
            error_msg = resp.json()["message"]
            raise ApiAuthorizationError(
                "ERROR: HTTP 401 - User not allowed to publish dataset {0}. "
                "MSG: {1}".format(pid, error_msg)
            )
        elif resp.status_code == 200:
            print("Dataset {0} published".format(pid))
        return resp

    def get_dataset_lock(self, pid):
        """Get if dataset is locked.

        The lock API endpoint was introduced in Dataverse 4.9.3.

        Parameters
        ----------
        pid : str
            Persistent identifier of the Dataset (e.g.
            ``doi:10.11587/8H3N93``).

        Returns
        -------
        requests.Response
            Response object of requests library.

        """
        url = "{0}/datasets/:persistentId/locks/?persistentId={1}".format(
            self.base_url_api_native, pid
        )
        return self.get_request(url, auth=True)

    def get_dataset_assignments(self, identifier, is_pid=True, auth=True):
        """Get Dataset assignments.

        GET http://$SERVER/api/datasets/$id/assignments?key=$apiKey


        """
        if is_pid:
            url = "{0}/datasets/:persistentId/assignments/?persistentId={1}".format(
                self.base_url_api_native, identifier
            )
        else:
            url = "{0}/datasets/{1}/assignments".format(
                self.base_url_api_native, identifier
            )
        return self.get_request(url, auth=auth)

    def delete_dataset(self, identifier, is_pid=True, auth=True):
        """Delete a dataset.

        Delete the dataset whose id is passed

        Status Code:
            200: dataset deleted

        Parameters
        ----------
        identifier : str
            Identifier of the dataset. Can be a Dataverse identifier or a
            persistent identifier (e.g. ``doi:10.11587/8H3N93``).
        is_pid : bool
            True, if identifier is a persistent identifier.

        Returns
        -------
        requests.Response
            Response object of requests library.

        """
        if is_pid:
            url = "{0}/datasets/:persistentId/?persistentId={1}".format(
                self.base_url_api_native, identifier
            )
        else:
            url = "{0}/datasets/{1}".format(self.base_url_api_native, identifier)
        resp = self.delete_request(url, auth=auth)

        if resp.status_code == 404:
            error_msg = resp.json()["message"]
            raise DatasetNotFoundError(
                "ERROR: HTTP 404 - Dataset '{0}' was not found. MSG: {1}".format(
                    identifier, error_msg
                )
            )
        elif resp.status_code == 405:
            error_msg = resp.json()["message"]
            raise OperationFailedError(
                "ERROR: HTTP 405 - "
                "Published datasets can only be deleted from the GUI. For "
                "more information, please refer to "
                "https://github.com/IQSS/dataverse/issues/778"
                " MSG: {0}".format(error_msg)
            )
        elif resp.status_code == 401:
            error_msg = resp.json()["message"]
            raise ApiAuthorizationError(
                "ERROR: HTTP 401 - User not allowed to delete dataset '{0}'. "
                "MSG: {1}".format(identifier, error_msg)
            )
        elif resp.status_code == 200:
            print("Dataset '{0}' deleted.".format(identifier))
        return resp

    def destroy_dataset(self, identifier, is_pid=True, auth=True):
        """Destroy Dataset.

        http://guides.dataverse.org/en/4.16/api/native-api.html#delete-published-dataset

        Normally published datasets should not be deleted, but there exists a
        “destroy” API endpoint for superusers which will act on a dataset given
        a persistent ID or dataset database ID:

        curl -H "X-Dataverse-key:$API_TOKEN" -X DELETE http://$SERVER/api/datasets/:persistentId/destroy/?persistentId=doi:10.5072/FK2/AAA000

        curl -H "X-Dataverse-key:$API_TOKEN" -X DELETE http://$SERVER/api/datasets/999/destroy

        Calling the destroy endpoint is permanent and irreversible. It will
        remove the dataset and its datafiles, then re-index the parent
        dataverse in Solr. This endpoint requires the API token of a
        superuser.

        """
        if is_pid:
            url = "{0}/datasets/:persistentId/destroy/?persistentId={1}".format(
                self.base_url_api_native, identifier
            )
        else:
            url = "{0}/datasets/{1}/destroy".format(
                self.base_url_api_native, identifier
            )

        resp = self.delete_request(url, auth=auth)

        if resp.status_code == 200:
            print("Dataset {0} destroyed".format(resp.json()))
        return resp

    def get_datafiles_metadata(self, pid, version=":latest", auth=True):
        """List metadata of all datafiles of a dataset.

        `Documentation <http://guides.dataverse.org/en/latest/api/native-api.html#list-files-in-a-dataset>`_

        HTTP Request:

        .. code-block:: bash

            GET http://$SERVER/api/datasets/$id/versions/$versionId/files

        Parameters
        ----------
        pid : str
            Persistent identifier of the dataset. e.g. ``doi:10.11587/8H3N93``.
        version : str
            Version of dataset. Defaults to `1`.

        Returns
        -------
        requests.Response
            Response object of requests library.

        """
        base_str = "{0}/datasets/:persistentId/versions/".format(
            self.base_url_api_native
        )
        url = base_str + "{0}/files?persistentId={1}".format(version, pid)
        return self.get_request(url, auth=auth)

    def get_datafile_metadata(
        self, identifier, is_filepid=False, is_draft=False, auth=True
    ):
        """
        GET http://$SERVER/api/files/{id}/metadata

        curl $SERVER_URL/api/files/$ID/metadata
        curl "$SERVER_URL/api/files/:persistentId/metadata?persistentId=$PERSISTENT_ID"
        curl "https://demo.dataverse.org/api/files/:persistentId/metadata?persistentId=doi:10.5072/FK2/AAA000"
        curl -H "X-Dataverse-key:$API_TOKEN" $SERVER_URL/api/files/$ID/metadata/draft

        """
        if is_filepid:
            url = "{0}/files/:persistentId/metadata".format(self.base_url_api_native)
            if is_draft:
                url += "/draft"
            url += "?persistentId={0}".format(identifier)
        else:
            url = "{0}/files/{1}/metadata".format(self.base_url_api_native, identifier)
            if is_draft:
                url += "/draft"
            # CHECK: Its not really clear, if the version query can also be done via ID.
        return self.get_request(url, auth=auth)

    def upload_datafile(self, identifier, filename, json_str=None, is_pid=True):
        """Add file to a dataset.

        Add a file to an existing Dataset. Description and tags are optional:

        HTTP Request:

        .. code-block:: bash

            POST http://$SERVER/api/datasets/$id/add

        The upload endpoint checks the content of the file, compares it with
        existing files and tells if already in the database (most likely via
        hashing).

        `adding-files <http://guides.dataverse.org/en/latest/api/native-api.html#adding-files>`_.

        Parameters
        ----------
        identifier : str
            Identifier of the dataset.
        filename : str
            Full filename with path.
        json_str : str
            Metadata as JSON string.
        is_pid : bool
            ``True`` to use persistent identifier. ``False``, if not.

        Returns
        -------
        dict
            The json string responded by the CURL request, converted to a
            dict().

        """
        url = self.base_url_api_native
        if is_pid:
            url += "/datasets/:persistentId/add?persistentId={0}".format(identifier)
        else:
            url += "/datasets/{0}/add".format(identifier)

        files = {"file": open(filename, "rb")}
        return self.post_request(
            url, data={"jsonData": json_str}, files=files, auth=True
        )

    def update_datafile_metadata(self, identifier, json_str=None, is_filepid=False):
        """Update datafile metadata.

        metadata such as description, directoryLabel (File Path) and tags are not carried over from the file being replaced:
        Updates the file metadata for an existing file where ID is the
        database id of the file to update or PERSISTENT_ID is the persistent id
        (DOI or Handle) of the file. Requires a jsonString expressing the new
        metadata. No metadata from the previous version of this file will be
        persisted, so if you want to update a specific field first get the
        json with the above command and alter the fields you want.


        Also note that dataFileTags are not versioned and changes to these will update the published version of the file.

        This functions needs CURL to work!

        HTTP Request:

        .. code-block:: bash

            POST -F 'file=@file.extension' -F 'jsonData={json}' http://$SERVER/api/files/{id}/metadata?key={apiKey}
            curl -H "X-Dataverse-key:$API_TOKEN" -X POST -F 'jsonData={"description":"My description bbb.","provFreeform":"Test prov freeform","categories":["Data"],"restrict":false}' $SERVER_URL/api/files/$ID/metadata
            curl -H "X-Dataverse-key:xxxxxxxx-xxxx-xxxx-xxxx-xxxxxxxxxxxx" -X POST -F 'jsonData={"description":"My description bbb.","provFreeform":"Test prov freeform","categories":["Data"],"restrict":false}' "https://demo.dataverse.org/api/files/:persistentId/metadata?persistentId=doi:10.5072/FK2/AAA000"

        `Docs <http://guides.dataverse.org/en/latest/api/native-api.html#updating-file-metadata>`_.

        Parameters
        ----------
        identifier : str
            Identifier of the dataset.
        json_str : str
            Metadata as JSON string.
        is_filepid : bool
            ``True`` to use persistent identifier for datafile. ``False``, if
            not.

        Returns
        -------
        dict
            The json string responded by the CURL request, converted to a
            dict().

        """
        # if is_filepid:
        #     url = '{0}/files/:persistentId/metadata?persistentId={1}'.format(
        #         self.base_url_api_native, identifier)
        # else:
        #     url = '{0}/files/{1}/metadata'.format(self.base_url_api_native, identifier)
        #
        # data = {'jsonData': json_str}
        # resp = self.post_request(
        #     url,
        #     data=data,
        #     auth=True
        #     )
        query_str = self.base_url_api_native
        if is_filepid:
            query_str = "{0}/files/:persistentId/metadata?persistentId={1}".format(
                self.base_url_api_native, identifier
            )
        else:
            query_str = "{0}/files/{1}/metadata".format(
                self.base_url_api_native, identifier
            )
        shell_command = 'curl -H "X-Dataverse-key: {0}"'.format(self.api_token)
        shell_command += " -X POST -F 'jsonData={0}' {1}".format(json_str, query_str)
        # TODO(Shell): is shell=True necessary?
        return sp.run(shell_command, shell=True, stdout=sp.PIPE)

    def replace_datafile(self, identifier, filename, json_str, is_filepid=True):
        """Replace datafile.

        HTTP Request:

        .. code-block:: bash

            POST -F 'file=@file.extension' -F 'jsonData={json}' http://$SERVER/api/files/{id}/replace?key={apiKey}

        `replacing-files <http://guides.dataverse.org/en/latest/api/native-api.html#replacing-files>`_.

        Parameters
        ----------
        identifier : str
            Identifier of the dataset.
        filename : str
            Full filename with path.
        json_str : str
            Metadata as JSON string.
        is_filepid : bool
            ``True`` to use persistent identifier for datafile. ``False``, if
            not.

        Returns
        -------
        dict
            The json string responded by the CURL request, converted to a
            dict().

        """
        url = self.base_url_api_native
        files = {"file": open(filename, "rb")}
        data = {"jsonData": json_str}

        if is_filepid:
            url += "/files/:persistentId/replace?persistentId={0}".format(identifier)
        else:
            url += "/files/{0}/replace".format(identifier)
        return self.post_request(url, data=data, files=files, auth=True)

    def get_info_version(self, auth=False):
        """Get the Dataverse version and build number.

        The response contains the version and build numbers. Requires no api
        token.

        HTTP Request:

        .. code-block:: bash

            GET http://$SERVER/api/info/version

        Returns
        -------
        requests.Response
            Response object of requests library.

        """
        url = "{0}/info/version".format(self.base_url_api_native)
        return self.get_request(url, auth=auth)

    def get_info_server(self, auth=False):
        """Get dataverse server name.

        This is useful when a Dataverse system is composed of multiple Java EE
        servers behind a load balancer.

        HTTP Request:

        .. code-block:: bash

            GET http://$SERVER/api/info/server

        Returns
        -------
        requests.Response
            Response object of requests library.

        """
        url = "{0}/info/server".format(self.base_url_api_native)
        return self.get_request(url, auth=auth)

    def get_info_api_terms_of_use(self, auth=False):
        """Get API Terms of Use url.

        The response contains the text value inserted as API Terms of use which
        uses the database setting :ApiTermsOfUse.

        HTTP Request:

        .. code-block:: bash

            GET http://$SERVER/api/info/apiTermsOfUse

        Returns
        -------
        requests.Response
            Response object of requests library.

        """
        url = "{0}/info/apiTermsOfUse".format(self.base_url_api_native)
        return self.get_request(url, auth=auth)

    def get_metadatablocks(self, auth=False):
        """Get info about all metadata blocks.

        Lists brief info about all metadata blocks registered in the system.

        HTTP Request:

        .. code-block:: bash

            GET http://$SERVER/api/metadatablocks

        Returns
        -------
        requests.Response
            Response object of requests library.

        """
        url = "{0}/metadatablocks".format(self.base_url_api_native)
        return self.get_request(url, auth=auth)

    def get_metadatablock(self, identifier, auth=False):
        """Get info about single metadata block.

        Returns data about the block whose identifier is passed. identifier can
        either be the block’s id, or its name.

        HTTP Request:

        .. code-block:: bash

            GET http://$SERVER/api/metadatablocks/$identifier

        Parameters
        ----------
        identifier : str
            Can be block's id, or it's name.

        Returns
        -------
        requests.Response
            Response object of requests library.

        """
        url = "{0}/metadatablocks/{1}".format(self.base_url_api_native, identifier)
        return self.get_request(url, auth=auth)

    def get_user_api_token_expiration_date(self, auth=False):
        """Get the expiration date of an Users's API token.

        HTTP Request:

        .. code-block:: bash

            curl -H X-Dataverse-key:$API_TOKEN -X GET $SERVER_URL/api/users/token

        Returns
        -------
        requests.Response
            Response object of requests library.

        """
        url = "{0}/users/token".format(self.base_url_api_native)
        return self.get_request(url, auth=auth)

    def recreate_user_api_token(self):
        """Recreate an Users API token.

        HTTP Request:

        .. code-block:: bash

            curl -H X-Dataverse-key:$API_TOKEN -X POST $SERVER_URL/api/users/token/recreate

        Returns
        -------
        requests.Response
            Response object of requests library.

        """
        url = "{0}/users/token/recreate".format(self.base_url_api_native)
        return self.post_request(url)

    def delete_user_api_token(self):
        """Delete an Users API token.

        HTTP Request:

        .. code-block:: bash

            curl -H X-Dataverse-key:$API_TOKEN -X POST $SERVER_URL/api/users/token/recreate

        Returns
        -------
        requests.Response
            Response object of requests library.

        """
        url = "{0}/users/token".format(self.base_url_api_native)
        return self.delete_request(url)

    def create_role(self, dataverse_id):
        """Create a new role.

        `Docs <https://guides.dataverse.org/en/latest/api/native-api.html#id2>`_

        HTTP Request:

        .. code-block:: bash

            POST http://$SERVER/api/roles?dvo=$dataverseIdtf&key=$apiKey

        Parameters
        ----------
        dataverse_id : str
            Can be alias or id of a Dataverse.

        Returns
        -------
        requests.Response
            Response object of requests library.

        """
        url = "{0}/roles?dvo={1}".format(self.base_url_api_native, dataverse_id)
        return self.post_request(url)

    def show_role(self, role_id, auth=False):
        """Show role.

        `Docs <https://guides.dataverse.org/en/latest/api/native-api.html#show-role>`_

        HTTP Request:

        .. code-block:: bash

            GET http://$SERVER/api/roles/$id

        Parameters
        ----------
        identifier : str
            Can be alias or id of a Dataverse.

        Returns
        -------
        requests.Response
            Response object of requests library.

        """
        url = "{0}/roles/{1}".format(self.base_url_api_native, role_id)
        return self.get_request(url, auth=auth)

    def delete_role(self, role_id):
        """Delete role.

        `Docs <https://guides.dataverse.org/en/latest/api/native-api.html#delete-role>`_

        Parameters
        ----------
        identifier : str
            Can be alias or id of a Dataverse.

        Returns
        -------
        requests.Response
            Response object of requests library.

        """
        url = "{0}/roles/{1}".format(self.base_url_api_native, role_id)
        return self.delete_request(url)

    def get_children(
        self, parent=":root", parent_type="dataverse", children_types=None, auth=True
    ):
        """Walk through children of parent element in Dataverse tree.

        Default: gets all child dataverses if parent = dataverse or all

        Example Dataverse Tree:

        .. code-block:: bash

            data = {
                'type': 'dataverse',
                'dataverse_id': 1,
                'dataverse_alias': ':root',
                'children': [
                    {
                        'type': 'datasets',
                        'dataset_id': 231,
                        'pid': 'doi:10.11587/LYFDYC',
                        'children': [
                            {
                                'type': 'datafile'
                                'datafile_id': 532,
                                'pid': 'doi:10.11587/LYFDYC/C2WTRN',
                                'filename': '10082_curation.pdf '
                            }
                        ]
                    }
                ]
            }

        Parameters
        ----------
        parent : str
            Description of parameter `parent`.
        parent_type : str
            Description of parameter `parent_type`.
        children_types : list
            Types of children to be collected. 'dataverses', 'datasets' and 'datafiles' are valid list items.
        auth : bool
            Authentication needed

        Returns
        -------
        list
            List of Dataverse data type dictionaries. Different ones for
            Dataverses, Datasets and Datafiles.

        # TODO
        - differentiate between published and unpublished data types
        - util function to read out all dataverses into a list
        - util function to read out all datasets into a list
        - util function to read out all datafiles into a list
        - Unify tree and models

        """
        children = []

        if children_types is None:
            children_types = []

        if len(children_types) == 0:
            if parent_type == "dataverse":
                children_types = ["dataverses"]
            elif parent_type == "dataset":
                children_types = ["datafiles"]

        if (
            "dataverses" in children_types
            and "datafiles" in children_types
            and "datasets" not in children_types
        ):
            print(
                "ERROR: Wrong children_types passed: 'dataverses' and 'datafiles'"
                " passed, 'datasets' missing."
            )
            return False

        if parent_type == "dataverse":
            # check for dataverses and datasets as children and get their ID
            parent_alias = parent
            resp = self.get_dataverse_contents(parent_alias, auth=auth)
            if "data" in resp.json():
                contents = resp.json()["data"]
                for content in contents:
                    if (
                        content["type"] == "dataverse"
                        and "dataverses" in children_types
                    ):
                        dataverse_id = content["id"]
                        child_alias = self.dataverse_id2alias(dataverse_id, auth=auth)
                        children.append(
                            {
                                "dataverse_id": dataverse_id,
                                "title": content["title"],
                                "dataverse_alias": child_alias,
                                "type": "dataverse",
                                "children": self.get_children(
                                    parent=child_alias,
                                    parent_type="dataverse",
                                    children_types=children_types,
                                    auth=auth,
                                ),
                            }
                        )
                    elif content["type"] == "dataset" and "datasets" in children_types:
                        pid = (
                            content["protocol"]
                            + ":"
                            + content["authority"]
                            + "/"
                            + content["identifier"]
                        )
                        children.append(
                            {
                                "dataset_id": content["id"],
                                "pid": pid,
                                "type": "dataset",
                                "children": self.get_children(
                                    parent=pid,
                                    parent_type="dataset",
                                    children_types=children_types,
                                    auth=auth,
                                ),
                            }
                        )
            else:
                print("ERROR: 'get_dataverse_contents()' API request not working.")
        elif parent_type == "dataset" and "datafiles" in children_types:
            # check for datafiles as children and get their ID
            pid = parent
            resp = self.get_datafiles_metadata(parent, version=":latest")
            if "data" in resp.json():
                for datafile in resp.json()["data"]:
                    children.append(
                        {
                            "datafile_id": datafile["dataFile"]["id"],
                            "filename": datafile["dataFile"]["filename"],
                            "label": datafile["label"],
                            "pid": datafile["dataFile"]["persistentId"],
                            "type": "datafile",
                        }
                    )
            else:
                print("ERROR: 'get_datafiles()' API request not working.")
        return children

    def get_user(self):
        """Get details of the current authenticated user.

        Auth must be ``true`` for this to work. API endpoint is available for Dataverse >= 5.3.

        https://guides.dataverse.org/en/latest/api/native-api.html#get-user-information-in-json-format
<<<<<<< HEAD
        """
        url = f"{self.base_url}/users/:me"
        return self.get_request(url, auth=True)

    def redetect_file_type(
        self, identifier: str, is_pid: bool = False, dry_run: bool = False
    ) -> Response:
        """Redetect file type.

        https://guides.dataverse.org/en/latest/api/native-api.html#redetect-file-type

        Parameters
        ----------
        identifier : str
            Datafile id (fileid) or file PID.
        is_pid : bool
            Is the identifier a PID, by default False.
        dry_run : bool, optional
            [description], by default False

        Returns
        -------
        Response
            Request Response() object.
        """
        if dry_run is True:
            dry_run_str = "true"
        elif dry_run is False:
            dry_run_str = "false"
        if is_pid:
            url = f"{self.base_url_api_native}/files/:persistentId/redetect?persistentId={identifier}&dryRun={dry_run_str}"
        else:
            url = f"{self.base_url_api_native}/files/{identifier}/redetect?dryRun={dry_run_str}"
        return self.post_request(url, auth=True)

    def reingest_datafile(self, identifier: str, is_pid: bool = False) -> Response:
        """Reingest datafile.

        https://guides.dataverse.org/en/latest/api/native-api.html#reingest-a-file

        Parameters
        ----------
        identifier : str
            Datafile id (fileid) or file PID.
        is_pid : bool
            Is the identifier a PID, by default False.

        Returns
        -------
        Response
            Request Response() object.
        """
        if is_pid:
            url = f"{self.base_url_api_native}/files/:persistentId/reingest?persistentId={identifier}"
        else:
            url = f"{self.base_url_api_native}/files/{identifier}/reingest"
        return self.post_request(url, auth=True)

    def uningest_datafile(self, identifier: str, is_pid: bool = False) -> Response:
        """Uningest datafile.

        https://guides.dataverse.org/en/latest/api/native-api.html#uningest-a-file

        Parameters
        ----------
        identifier : str
            Datafile id (fileid) or file PID.
        is_pid : bool
            Is the identifier a PID, by default False.

        Returns
        -------
        Response
            Request Response() object.
        """
        if is_pid:
            url = f"{self.base_url_api_native}/files/:persistentId/uningest?persistentId={identifier}"
        else:
            url = f"{self.base_url_api_native}/files/{identifier}/uningest"
        return self.post_request(url, auth=True)

    def restrict_datafile(self, identifier: str, is_pid: bool = False) -> Response:
        """Uningest datafile.

        https://guides.dataverse.org/en/latest/api/native-api.html#restrict-files

        Parameters
        ----------
        identifier : str
            Datafile id (fileid) or file PID.
        is_pid : bool
            Is the identifier a PID, by default False.

        Returns
        -------
        Response
            Request Response() object.
        """
        if is_pid:
            url = f"{self.base_url_api_native}/files/:persistentId/restrict?persistentId={identifier}"
        else:
            url = f"{self.base_url_api_native}/files/{identifier}/restrict"
        return self.put_request(url, auth=True)
=======
        """
        url = f"{self.base_url_api_native}/users/:me"
        return self.get_request(url, auth=True)
>>>>>>> 4edaac3d


class SearchApi(Api):
    """Class to access Dataverse's Search API.

    Examples
    -------
    Examples should be written in doctest format, and
    should illustrate how to use the function/class.
    >>>

    Attributes
    ----------
    base_url_api_search : type
        Description of attribute `base_url_api_search`.
    base_url : type
        Description of attribute `base_url`.

    """

    def __init__(self, base_url, api_token=None, api_version="latest"):
        """Init an SearchApi() class."""
        super().__init__(base_url, api_token, api_version)
        if base_url:
            self.base_url_api_search = "{0}/search?q=".format(self.base_url_api)
        else:
            self.base_url_api_search = self.base_url_api

    def __str__(self):
        """Return name of SearchApi() class for users.

        Returns
        -------
        str
            Naming of the Search API class.

        """
        return "Search API: {0}".format(self.base_url_api_search)

    def search(
        self,
        q_str,
        data_type=None,
        subtree=None,
        sort=None,
        order=None,
        per_page=None,
        start=None,
        show_relevance=None,
        show_facets=None,
        filter_query=None,
        show_entity_ids=None,
        query_entities=None,
        auth=False,
    ):
        """Search.

        http://guides.dataverse.org/en/4.18.1/api/search.html
        """
        url = "{0}{1}".format(self.base_url_api_search, q_str)
        if data_type:
            # TODO: pass list of types
            url += "&type={0}".format(data_type)
        if subtree:
            # TODO: pass list of subtrees
            url += "&subtree={0}".format(subtree)
        if sort:
            url += "&sort={0}".format(sort)
        if order:
            url += "&order={0}".format(order)
        if per_page:
            url += "&per_page={0}".format(per_page)
        if start:
            url += "&start={0}".format(start)
        if show_relevance:
            url += "&show_relevance={0}".format(show_relevance)
        if show_facets:
            url += "&show_facets={0}".format(show_facets)
        if filter_query:
            url += "&fq={0}".format(filter_query)
        if show_entity_ids:
            url += "&show_entity_ids={0}".format(show_entity_ids)
        if query_entities:
            url += "&query_entities={0}".format(query_entities)
        return self.get_request(url, auth=auth)


class SwordApi(Api):
    """Class to access Dataverse's SWORD API.

    Parameters
    ----------
    sword_api_version : str
        SWORD API version. Defaults to 'v1.1'.

    Attributes
    ----------
    base_url_api_sword : str
        Description of attribute `base_url_api_sword`.
    base_url : str
        Description of attribute `base_url`.
    native_api_version : str
        Description of attribute `native_api_version`.
    sword_api_version

    """

    def __init__(
        self, base_url, api_version="v1.1", api_token=None, sword_api_version="v1.1"
    ):
        """Init a :class:`SwordApi <pyDataverse.api.SwordApi>` instance.

        Parameters
        ----------
        sword_api_version : str
            Api version of Dataverse SWORD API.

        """
        super().__init__(base_url, api_token, api_version)
        if not isinstance(sword_api_version, ("".__class__, "".__class__)):
            raise ApiUrlError(
                "sword_api_version {0} is not a string.".format(sword_api_version)
            )
        self.sword_api_version = sword_api_version

        # Test connection.
        if self.base_url and sword_api_version:
            self.base_url_api_sword = "{0}/dvn/api/data-deposit/{1}".format(
                self.base_url, self.sword_api_version
            )
        else:
            self.base_url_api_sword = base_url

    def __str__(self):
        """Return name of :class:Api() class for users.

        Returns
        -------
        str
            Naming of the SWORD API class.

        """
        return "SWORD API: {0}".format(self.base_url_api_sword)

    def get_service_document(self):
        url = "{0}/swordv2/service-document".format(self.base_url_api_sword)
        return self.get_request(url, auth=True)<|MERGE_RESOLUTION|>--- conflicted
+++ resolved
@@ -2180,9 +2180,8 @@
         Auth must be ``true`` for this to work. API endpoint is available for Dataverse >= 5.3.
 
         https://guides.dataverse.org/en/latest/api/native-api.html#get-user-information-in-json-format
-<<<<<<< HEAD
-        """
-        url = f"{self.base_url}/users/:me"
+        """
+        url = f"{self.base_url_api_native}/users/:me"
         return self.get_request(url, auth=True)
 
     def redetect_file_type(
@@ -2284,11 +2283,6 @@
         else:
             url = f"{self.base_url_api_native}/files/{identifier}/restrict"
         return self.put_request(url, auth=True)
-=======
-        """
-        url = f"{self.base_url_api_native}/users/:me"
-        return self.get_request(url, auth=True)
->>>>>>> 4edaac3d
 
 
 class SearchApi(Api):

"""Dataverse API wrapper for all it's API's."""

import json
from typing import Any, Dict, Optional
import httpx
import subprocess as sp
from urllib.parse import urljoin

from httpx import ConnectError, Response

from pyDataverse.exceptions import (
    ApiAuthorizationError,
    ApiUrlError,
    DatasetNotFoundError,
    DataverseNotEmptyError,
    DataverseNotFoundError,
    OperationFailedError,
)


class Api:
    """Base class.

    Parameters
    ----------
        base_url : str
            Base URL of Dataverse instance. Without trailing `/` at the end.
            e.g. `http://demo.dataverse.org`
        api_token : str
            Authentication token for the api.

    Attributes
    ----------
    base_url
    api_token
    dataverse_version

    """

    def __init__(
        self,
        base_url: str,
        api_token: Optional[str] = None,
        api_version: str = "latest",
    ):
        """Init an Api() class.

        Scheme, host and path combined create the base-url for the api.
        See more about URL at `Wikipedia <https://en.wikipedia.org/wiki/URL>`_.

        Parameters
        ----------
        base_url : str
            Base url for Dataverse api.
        api_token : str
            Api token for Dataverse api.

        Examples
        -------
        Create an Api connection::

            >>> from pyDataverse.api import Api
            >>> base_url = 'http://demo.dataverse.org'
            >>> api = Api(base_url)

        """
        if not isinstance(base_url, str):
            raise ApiUrlError("base_url {0} is not a string.".format(base_url))

        self.base_url = base_url
        self.client = None

        if not isinstance(api_version, ("".__class__, "".__class__)):
            raise ApiUrlError("api_version {0} is not a string.".format(api_version))
        self.api_version = api_version

        if api_token:
            if not isinstance(api_token, ("".__class__, "".__class__)):
                raise ApiAuthorizationError("Api token passed is not a string.")
        self.api_token = api_token

        if self.base_url:
            if self.api_version == "latest":
                self.base_url_api = "{0}/api".format(self.base_url)
            else:
                self.base_url_api = "{0}/api/{1}".format(
                    self.base_url, self.api_version
                )
        else:
            self.base_url_api = None
        self.timeout = 500

    def __str__(self):
        """Return name of Api() class for users.

        Returns
        -------
        str
            Naming of the API class.

        """
        return "API: {0}".format(self.base_url_api)

    def get_request(self, url, params=None, auth=False):
        """Make a GET request.

        Parameters
        ----------
        url : str
            Full URL.
        params : dict
            Dictionary of parameters to be passed with the request.
            Defaults to `None`.
        auth : bool
            Should an api token be sent in the request. Defaults to `False`.

        Returns
        -------
        class:`requests.Response`
            Response object of requests library.

        """
        params = {}
        params["User-Agent"] = "pydataverse"
        if self.api_token:
            params["key"] = str(self.api_token)

<<<<<<< HEAD
        try:
            url = urljoin(self.base_url_api, url)
            resp = httpx.get(url, params=params, follow_redirects=True)
            if resp.status_code == 401:
                error_msg = resp.json()["message"]
                raise ApiAuthorizationError(
                    "ERROR: GET - Authorization invalid {0}. MSG: {1}.".format(
                        url, error_msg
                    )
                )
            elif resp.status_code >= 300:
                if resp.text:
                    error_msg = resp.text
                    raise OperationFailedError(
                        "ERROR: GET HTTP {0} - {1}. MSG: {2}".format(
                            resp.status_code, url, error_msg
                        )
                    )
            return resp
        except ConnectError:
            raise ConnectError(
                "ERROR: GET - Could not establish connection to api {0}.".format(url)
=======
        if self.client is None:
            return self._sync_request(
                method=httpx.get,
                url=url,
                params=params,
            )
        else:
            return self._async_request(
                method=self.client.get,
                url=url,
                params=params,
>>>>>>> 6f0e89d3
            )

    def post_request(self, url, data=None, auth=False, params=None, files=None):
        """Make a POST request.

        params will be added as key-value pairs to the URL.

        Parameters
        ----------
        url : str
            Full URL.
        data : str
            Metadata as a json-formatted string. Defaults to `None`.
        auth : bool
            Should an api token be sent in the request. Defaults to `False`.
        files: dict
            e. g. files = {'file': open('sample_file.txt','rb')}
        params : dict
            Dictionary of parameters to be passed with the request.
            Defaults to `None`.

        Returns
        -------
        requests.Response
            Response object of requests library.

        """
        params = {}
        params["User-Agent"] = "pydataverse"
        if self.api_token:
            params["key"] = self.api_token

<<<<<<< HEAD
        try:
            resp = httpx.post(url, data=data, params=params, files=files, follow_redirects=True)
            if resp.status_code == 401:
                error_msg = resp.json()["message"]
                raise ApiAuthorizationError(
                    "ERROR: POST HTTP 401 - Authorization error {0}. MSG: {1}".format(
                        url, error_msg
                    )
                )
            return resp
        except ConnectError:
            raise ConnectError(
                "ERROR: POST - Could not establish connection to API: {0}".format(url)
=======
        if self.client is None:
            return self._sync_request(
                method=httpx.post,
                url=url,
                data=data,
                params=params,
                files=files,
            )
        else:
            return self._async_request(
                method=self.client.post,
                url=url,
                data=data,
                params=params,
                files=files,
>>>>>>> 6f0e89d3
            )

    def put_request(self, url, data=None, auth=False, params=None):
        """Make a PUT request.

        Parameters
        ----------
        url : str
            Full URL.
        data : str
            Metadata as a json-formatted string. Defaults to `None`.
        auth : bool
            Should an api token be sent in the request. Defaults to `False`.
        params : dict
            Dictionary of parameters to be passed with the request.
            Defaults to `None`.

        Returns
        -------
        requests.Response
            Response object of requests library.

        """
        params = {}
        params["User-Agent"] = "pydataverse"
        if self.api_token:
            params["key"] = self.api_token

<<<<<<< HEAD
        try:
            resp = httpx.put(url, data=data, params=params, follow_redirects=True)
            if resp.status_code == 401:
                error_msg = resp.json()["message"]
                raise ApiAuthorizationError(
                    "ERROR: PUT HTTP 401 - Authorization error {0}. MSG: {1}".format(
                        url, error_msg
                    )
                )
            return resp
        except ConnectError:
            raise ConnectError(
                "ERROR: PUT - Could not establish connection to api '{0}'.".format(url)
=======
        if self.client is None:
            return self._sync_request(
                method=httpx.put,
                url=url,
                data=data,
                params=params,
            )
        else:
            return self._async_request(
                method=self.client.put,
                url=url,
                data=data,
                params=params,
>>>>>>> 6f0e89d3
            )

    def delete_request(self, url, auth=False, params=None):
        """Make a Delete request.

        Parameters
        ----------
        url : str
            Full URL.
        auth : bool
            Should an api token be sent in the request. Defaults to `False`.
        params : dict
            Dictionary of parameters to be passed with the request.
            Defaults to `None`.

        Returns
        -------
        requests.Response
            Response object of requests library.

        """
        params = {}
        params["User-Agent"] = "pydataverse"
        if self.api_token:
            params["key"] = self.api_token

        if self.client is None:
            return self._sync_request(
                method=httpx.delete,
                url=url,
                params=params,
            )
        else:
            return self._async_request(
                method=self.client.delete,
                url=url,
                params=params,
            )

    def _sync_request(
        self,
        method,
        **kwargs,
    ):
        """
        Sends a synchronous request to the specified URL using the specified HTTP method.

        Args:
            method (function): The HTTP method to use for the request.
            **kwargs: Additional keyword arguments to be passed to the method.

        Returns:
            requests.Response: The response object returned by the request.

        Raises:
            ApiAuthorizationError: If the response status code is 401 (Authorization error).
            ConnectError: If a connection to the API cannot be established.
        """
        assert "url" in kwargs, "URL is required for a request."

        kwargs = self._filter_kwargs(kwargs)

        try:
<<<<<<< HEAD
            return httpx.delete(url, params=params, follow_redirects=True)
=======
            resp = method(**kwargs)

            if resp.status_code == 401:
                error_msg = resp.json()["message"]
                raise ApiAuthorizationError(
                    "ERROR: HTTP 401 - Authorization error {0}. MSG: {1}".format(
                        kwargs["url"], error_msg
                    )
                )

            return resp

>>>>>>> 6f0e89d3
        except ConnectError:
            raise ConnectError(
                "ERROR - Could not establish connection to api '{0}'.".format(
                    kwargs["url"]
                )
            )

    async def _async_request(
        self,
        method,
        **kwargs,
    ):
        """
        Sends an asynchronous request to the specified URL using the specified HTTP method.

        Args:
            method (callable): The HTTP method to use for the request.
            **kwargs: Additional keyword arguments to be passed to the method.

        Raises:
            ApiAuthorizationError: If the response status code is 401 (Authorization error).
            ConnectError: If a connection to the API cannot be established.

        Returns:
            The response object.

        """
        assert "url" in kwargs, "URL is required for a request."

        kwargs = self._filter_kwargs(kwargs)

        try:
            resp = await method(**kwargs)

            if resp.status_code == 401:
                error_msg = resp.json()["message"]
                raise ApiAuthorizationError(
                    "ERROR: HTTP 401 - Authorization error {0}. MSG: {1}".format(
                        kwargs["url"], error_msg
                    )
                )

            return resp

        except ConnectError:
            raise ConnectError(
                "ERROR - Could not establish connection to api '{0}'.".format(
                    kwargs["url"]
                )
            )

    @staticmethod
    def _filter_kwargs(kwargs: Dict[str, Any]) -> Dict[str, Any]:
        """
        Filters out any keyword arguments that are `None` from the specified dictionary.

        Args:
            kwargs (Dict[str, Any]): The dictionary to filter.

        Returns:
            Dict[str, Any]: The filtered dictionary.
        """
        return {k: v for k, v in kwargs.items() if v is not None}

    async def __aenter__(self):
        """
        Context manager method that initializes an instance of httpx.AsyncClient.

        Returns:
            httpx.AsyncClient: An instance of httpx.AsyncClient.
        """
        self.client = httpx.AsyncClient()

    async def __aexit__(self, exc_type, exc_value, traceback):
        """
        Closes the client connection when exiting a context manager.

        Args:
            exc_type (type): The type of the exception raised, if any.
            exc_value (Exception): The exception raised, if any.
            traceback (traceback): The traceback object associated with the exception, if any.
        """

        await self.client.aclose()
        self.client = None


class DataAccessApi(Api):
    """Class to access Dataverse's Data Access API.

    Examples
    -------
    Examples should be written in doctest format, and
    should illustrate how to use the function/class.
    >>>

    Attributes
    ----------
    base_url_api_data_access : type
        Description of attribute `base_url_api_data_access`.
    base_url : type
        Description of attribute `base_url`.

    """

    def __init__(self, base_url, api_token=None):
        """Init an DataAccessApi() class."""
        super().__init__(base_url, api_token)
        if base_url:
            self.base_url_api_data_access = "{0}/access".format(self.base_url_api)
        else:
            self.base_url_api_data_access = self.base_url_api

    def __str__(self):
        """Return name of DataAccessApi() class for users.

        Returns
        -------
        str
            Naming of the DataAccess API class.

        """
        return "Data Access API: {0}".format(self.base_url_api_data_access)

    def get_datafile(
        self,
        identifier,
        data_format=None,
        no_var_header=None,
        image_thumb=None,
        is_pid=True,
        auth=False,
    ):
        """Download a datafile via the Dataverse Data Access API.

        Get by file id (HTTP Request).

        .. code-block:: bash

            GET /api/access/datafile/$id

        Get by persistent identifier (HTTP Request).

        .. code-block:: bash

            GET http://$SERVER/api/access/datafile/:persistentId/?persistentId=doi:10.5072/FK2/J8SJZB

        Parameters
        ----------
        identifier : str
            Identifier of the datafile. Can be datafile id or persistent
            identifier of the datafile (e. g. doi).
        is_pid : bool
            ``True`` to use persistent identifier. ``False``, if not.

        Returns
        -------
        requests.Response
            Response object of requests library.

        """
        is_first_param = True
        if is_pid:
            url = "{0}/datafile/:persistentId/?persistentId={1}".format(
                self.base_url_api_data_access, identifier
            )
        else:
            url = "{0}/datafile/{1}".format(self.base_url_api_data_access, identifier)
            if data_format or no_var_header or image_thumb:
                url += "?"
        if data_format:
            url += "format={0}".format(data_format)
            is_first_param = False
        if no_var_header:
            if not is_first_param:
                url += "&"
            url += "noVarHeader={0}".format(no_var_header)
            is_first_param = False
        if image_thumb:
            if not is_first_param:
                url += "&"
            url += "imageThumb={0}".format(image_thumb)
        return self.get_request(url, auth=auth)

    def get_datafiles(self, identifier, data_format=None, auth=False):
        """Download a datafile via the Dataverse Data Access API.

        Get by file id (HTTP Request).

        .. code-block:: bash

            GET /api/access/datafiles/$id1,$id2,...$idN

        Get by persistent identifier (HTTP Request).

        Parameters
        ----------
        identifier : str
            Identifier of the dataset. Can be datafile id or persistent
            identifier of the datafile (e. g. doi).

        Returns
        -------
        requests.Response
            Response object of requests library.

        """
        url = "{0}/datafiles/{1}".format(self.base_url_api_data_access, identifier)
        if data_format:
            url += "?format={0}".format(data_format)
        return self.get_request(url, auth=auth)

    def get_datafile_bundle(self, identifier, file_metadata_id=None, auth=False):
        """Download a datafile in all its formats.

        HTTP Request:

        .. code-block:: bash

            GET /api/access/datafile/bundle/$id

        Data Access API calls can now be made using persistent identifiers (in
        addition to database ids). This is done by passing the constant
        :persistentId where the numeric id of the file is expected, and then
        passing the actual persistent id as a query parameter with the name
        persistentId.

        This is a convenience packaging method available for tabular data
        files. It returns a zipped bundle that contains the data in the
        following formats:
        - Tab-delimited;
        - “Saved Original”, the proprietary (SPSS, Stata, R, etc.) file
        from which the tabular data was ingested;
        - Generated R Data frame (unless the “original” above was in R);
        - Data (Variable) metadata record, in DDI XML;
        - File citation, in Endnote and RIS formats.

        Parameters
        ----------
        identifier : str
            Identifier of the dataset.

        Returns
        -------
        requests.Response
            Response object of requests library.

        """
        url = "{0}/datafile/bundle/{1}".format(
            self.base_url_api_data_access, identifier
        )
        if file_metadata_id:
            url += "?fileMetadataId={0}".format(file_metadata_id)
        return self.get_request(url, auth=auth)

    def request_access(self, identifier, auth=True, is_filepid=False):
        """Request datafile access.

        This method requests access to the datafile whose id is passed on the behalf of an authenticated user whose key is passed. Note that not all datasets allow access requests to restricted files.

        https://guides.dataverse.org/en/4.18.1/api/dataaccess.html#request-access

        /api/access/datafile/$id/requestAccess

        curl -H "X-Dataverse-key:$API_TOKEN" -X PUT http://$SERVER/api/access/datafile/{id}/requestAccess
        """
        if is_filepid:
            url = "{0}/datafile/:persistentId/requestAccess?persistentId={1}".format(
                self.base_url_api_data_access, identifier
            )
        else:
            url = "{0}/datafile/{1}/requestAccess".format(
                self.base_url_api_data_access, identifier
            )
        return self.put_request(url, auth=auth)

    def allow_access_request(self, identifier, do_allow=True, auth=True, is_pid=True):
        """Allow access request for datafiles.

        https://guides.dataverse.org/en/latest/api/dataaccess.html#allow-access-requests

        curl -H "X-Dataverse-key:$API_TOKEN" -X PUT -d true http://$SERVER/api/access/{id}/allowAccessRequest
        curl -H "X-Dataverse-key:$API_TOKEN" -X PUT -d true http://$SERVER/api/access/:persistentId/allowAccessRequest?persistentId={pid}
        """
        if is_pid:
            url = "{0}/:persistentId/allowAccessRequest?persistentId={1}".format(
                self.base_url_api_data_access, identifier
            )
        else:
            url = "{0}/{1}/allowAccessRequest".format(
                self.base_url_api_data_access, identifier
            )

        if do_allow:
            data = "true"
        else:
            data = "false"
        return self.put_request(url, data=data, auth=auth)

    def grant_file_access(self, identifier, user, auth=False):
        """Grant datafile access.

        https://guides.dataverse.org/en/4.18.1/api/dataaccess.html#grant-file-access

        curl -H "X-Dataverse-key:$API_TOKEN" -X PUT http://$SERVER/api/access/datafile/{id}/grantAccess/{@userIdentifier}
        """
        url = "{0}/datafile/{1}/grantAccess/{2}".format(
            self.base_url_api_data_access, identifier, user
        )
        return self.put_request(url, auth=auth)

    def list_file_access_requests(self, identifier, auth=False):
        """Liste datafile access requests.

        https://guides.dataverse.org/en/4.18.1/api/dataaccess.html#list-file-access-requests

        curl -H "X-Dataverse-key:$API_TOKEN" -X GET http://$SERVER/api/access/datafile/{id}/listRequests
        """
        url = "{0}/datafile/{1}/listRequests".format(
            self.base_url_api_data_access, identifier
        )
        return self.get_request(url, auth=auth)


class MetricsApi(Api):
    """Class to access Dataverse's Metrics API.

    Attributes
    ----------
    base_url_api_metrics : type
        Description of attribute `base_url_api_metrics`.
    base_url : type
        Description of attribute `base_url`.

    """

    def __init__(self, base_url, api_token=None, api_version="latest"):
        """Init an MetricsApi() class."""
        super().__init__(base_url, api_token, api_version)
        if base_url:
            self.base_url_api_metrics = "{0}/api/info/metrics".format(self.base_url)
        else:
            self.base_url_api_metrics = None

    def __str__(self):
        """Return name of MetricsApi() class for users.

        Returns
        -------
        str
            Naming of the MetricsApi() class.

        """
        return "Metrics API: {0}".format(self.base_url_api_metrics)

    def total(self, data_type, date_str=None, auth=False):
        """
        GET https://$SERVER/api/info/metrics/$type
        GET https://$SERVER/api/info/metrics/$type/toMonth/$YYYY-DD

        $type can be set to dataverses, datasets, files or downloads.

        """
        url = "{0}/{1}".format(self.base_url_api_metrics, data_type)
        if date_str:
            url += "/toMonth/{0}".format(date_str)
        return self.get_request(url, auth=auth)

    def past_days(self, data_type, days_str, auth=False):
        """

        http://guides.dataverse.org/en/4.18.1/api/metrics.html
        GET https://$SERVER/api/info/metrics/$type/pastDays/$days

        $type can be set to dataverses, datasets, files or downloads.
        """
        # TODO: check if date-string has proper format
        url = "{0}/{1}/pastDays/{2}".format(
            self.base_url_api_metrics, data_type, days_str
        )
        return self.get_request(url, auth=auth)

    def get_dataverses_by_subject(self, auth=False):
        """
        GET https://$SERVER/api/info/metrics/dataverses/bySubject

        $type can be set to dataverses, datasets, files or downloads.
        """
        # TODO: check if date-string has proper format
        url = "{0}/dataverses/bySubject".format(self.base_url_api_metrics)
        return self.get_request(url, auth=auth)

    def get_dataverses_by_category(self, auth=False):
        """
        GET https://$SERVER/api/info/metrics/dataverses/byCategory

        $type can be set to dataverses, datasets, files or downloads.
        """
        # TODO: check if date-string has proper format
        url = "{0}/dataverses/byCategory".format(self.base_url_api_metrics)
        return self.get_request(url, auth=auth)

    def get_datasets_by_subject(self, date_str=None, auth=False):
        """
        GET https://$SERVER/api/info/metrics/datasets/bySubject

        $type can be set to dataverses, datasets, files or downloads.
        """
        # TODO: check if date-string has proper format
        url = "{0}/datasets/bySubject".format(self.base_url_api_metrics)
        if date_str:
            url += "/toMonth/{0}".format(date_str)
        return self.get_request(url, auth=auth)

    def get_datasets_by_data_location(self, data_location, auth=False):
        """
        GET https://$SERVER/api/info/metrics/datasets/bySubject

        $type can be set to dataverses, datasets, files or downloads.
        """
        # TODO: check if date-string has proper format
        url = "{0}/datasets/?dataLocation={1}".format(
            self.base_url_api_metrics, data_location
        )
        return self.get_request(url, auth=auth)


class NativeApi(Api):
    """Class to access Dataverse's Native API.

    Parameters
    ----------
    base_url : type
        Description of parameter `base_url`.
    api_token : type
        Description of parameter `api_token`.
    api_version : type
        Description of parameter `api_version`.

    Attributes
    ----------
    base_url_api_native : type
        Description of attribute `base_url_api_native`.
    base_url_api : type
        Description of attribute `base_url_api`.

    """

    def __init__(self, base_url: str, api_token=None, api_version="v1"):
        """Init an Api() class.

        Scheme, host and path combined create the base-url for the api.
        See more about URL at `Wikipedia <https://en.wikipedia.org/wiki/URL>`_.

        Parameters
        ----------
        native_api_version : str
            Api version of Dataverse native api. Default is `v1`.

        """
        super().__init__(base_url, api_token, api_version)
        self.base_url_api_native = self.base_url_api

    def __str__(self):
        """Return name of NativeApi() class for users.

        Returns
        -------
        str
            Naming of the NativeApi() class.

        """
        return "Native API: {0}".format(self.base_url_api_native)

    def get_dataverse(self, identifier, auth=False):
        """Get dataverse metadata by alias or id.

        View metadata about a dataverse.

        .. code-block:: bash

            GET http://$SERVER/api/dataverses/$id

        Parameters
        ----------
        identifier : str
            Can either be a dataverse id (long), a dataverse alias (more
            robust), or the special value ``:root``.

        Returns
        -------
        requests.Response
            Response object of requests library.

        """
        url = "{0}/dataverses/{1}".format(self.base_url_api_native, identifier)
        return self.get_request(url, auth=auth)

    def create_dataverse(
        self, parent: str, metadata: str, auth: bool = True
    ) -> Response:
        """Create a dataverse.

        Generates a new dataverse under identifier. Expects a JSON content
        describing the dataverse.

        HTTP Request:

        .. code-block:: bash

            POST http://$SERVER/api/dataverses/$id

        Download the `dataverse.json <http://guides.dataverse.org/en/latest/
        _downloads/dataverse-complete.json>`_ example file and modify to create
        dataverses to suit your needs. The fields name, alias, and
        dataverseContacts are required.

        Status Codes:
            200: dataverse created
            201: dataverse created

        Parameters
        ----------
        parent : str
            Parent dataverse, to which the Dataverse gets attached to.
        metadata : str
            Metadata of the Dataverse.
        auth : bool
            True if api authorization is necessary. Defaults to ``True``.

        Returns
        -------
        requests.Response
            Response object of requests library.

        """
        metadata_dict = json.loads(metadata)
        identifier = metadata_dict["alias"]
        url = "{0}/dataverses/{1}".format(self.base_url_api_native, parent)
        resp = self.post_request(url, metadata, auth)

        if resp.status_code == 404:
            error_msg = resp.json()["message"]
            raise DataverseNotFoundError(
                "ERROR: HTTP 404 - Dataverse {0} was not found. MSG: {1}".format(
                    parent, error_msg
                )
            )
        elif resp.status_code != 200 and resp.status_code != 201:
            error_msg = resp.json()["message"]
            raise OperationFailedError(
                "ERROR: HTTP {0} - Dataverse {1} could not be created. MSG: {2}".format(
                    resp.status_code, identifier, error_msg
                )
            )
        else:
            print("Dataverse {0} created.".format(identifier))
        return resp

    def publish_dataverse(self, identifier, auth=True):
        """Publish a dataverse.

        Publish the Dataverse pointed by identifier, which can either by the
        dataverse alias or its numerical id.

        HTTP Request:

        .. code-block:: bash

            POST http://$SERVER/api/dataverses/$identifier/actions/:publish

        Status Code:
            200: Dataverse published

        Parameters
        ----------
        identifier : str
            Can either be a dataverse id (long) or a dataverse alias (more
            robust).
        auth : bool
            True if api authorization is necessary. Defaults to ``False``.

        Returns
        -------
        requests.Response
            Response object of requests library.

        """
        url = "{0}/dataverses/{1}/actions/:publish".format(
            self.base_url_api_native, identifier
        )
        resp = self.post_request(url, auth=auth)

        if resp.status_code == 401:
            error_msg = resp.json()["message"]
            raise ApiAuthorizationError(
                "ERROR: HTTP 401 - Publish Dataverse {0} unauthorized. MSG: {1}".format(
                    identifier, error_msg
                )
            )
        elif resp.status_code == 404:
            error_msg = resp.json()["message"]
            raise DataverseNotFoundError(
                "ERROR: HTTP 404 - Dataverse {0} was not found. MSG: {1}".format(
                    identifier, error_msg
                )
            )
        elif resp.status_code != 200:
            error_msg = resp.json()["message"]
            raise OperationFailedError(
                "ERROR: HTTP {0} - Dataverse {1} could not be published. MSG: {2}".format(
                    resp.status_code, identifier, error_msg
                )
            )
        elif resp.status_code == 200:
            print("Dataverse {0} published.".format(identifier))
        return resp

    def delete_dataverse(self, identifier, auth=True):
        """Delete dataverse by alias or id.

        Status Code:
            200: Dataverse deleted

        Parameters
        ----------
        identifier : str
            Can either be a dataverse id (long) or a dataverse alias (more
            robust).

        Returns
        -------
        requests.Response
            Response object of requests library.

        """
        url = "{0}/dataverses/{1}".format(self.base_url_api_native, identifier)
        resp = self.delete_request(url, auth)

        if resp.status_code == 401:
            error_msg = resp.json()["message"]
            raise ApiAuthorizationError(
                "ERROR: HTTP 401 - Delete Dataverse {0} unauthorized. MSG: {1}".format(
                    identifier, error_msg
                )
            )
        elif resp.status_code == 404:
            error_msg = resp.json()["message"]
            raise DataverseNotFoundError(
                "ERROR: HTTP 404 - Dataverse {0} was not found. MSG: {1}".format(
                    identifier, error_msg
                )
            )
        elif resp.status_code == 403:
            error_msg = resp.json()["message"]
            raise DataverseNotEmptyError(
                "ERROR: HTTP 403 - Dataverse {0} not empty. MSG: {1}".format(
                    identifier, error_msg
                )
            )
        elif resp.status_code != 200:
            error_msg = resp.json()["message"]
            raise OperationFailedError(
                "ERROR: HTTP {0} - Dataverse {1} could not be deleted. MSG: {2}".format(
                    resp.status_code, identifier, error_msg
                )
            )
        elif resp.status_code == 200:
            print("Dataverse {0} deleted.".format(identifier))
        return resp

    def get_dataverse_roles(self, identifier: str, auth: bool = False) -> Response:
        """All the roles defined directly in the dataverse by identifier.

        `Docs <https://guides.dataverse.org/en/latest/api/native-api.html#list-roles-defined-in-a-dataverse>`_

        .. code-block:: bash

            GET http://$SERVER/api/dataverses/$id/roles

        Parameters
        ----------
        identifier : str
            Can either be a dataverse id (long), a dataverse alias (more
            robust), or the special value ``:root``.

        Returns
        -------
        requests.Response
            Response object of requests library.

        """
        url = "{0}/dataverses/{1}/roles".format(self.base_url_api_native, identifier)
        return self.get_request(url, auth=auth)

    def get_dataverse_contents(self, identifier, auth=True):
        """Gets contents of Dataverse.

        Parameters
        ----------
        identifier : str
            Can either be a dataverse id (long), a dataverse alias (more
            robust), or the special value ``:root``.
        auth : bool
            Description of parameter `auth` (the default is False).

        Returns
        -------
        requests.Response
            Response object of requests library.

        """
        url = "{0}/dataverses/{1}/contents".format(self.base_url_api_native, identifier)
        return self.get_request(url, auth=auth)

    def get_dataverse_assignments(self, identifier, auth=False):
        """Get dataverse assignments by alias or id.

        View assignments of a dataverse.

        .. code-block:: bash

            GET http://$SERVER/api/dataverses/$id/assignments

        Parameters
        ----------
        identifier : str
            Can either be a dataverse id (long), a dataverse alias (more
            robust), or the special value ``:root``.

        Returns
        -------
        requests.Response
            Response object of requests library.

        """
        url = "{0}/dataverses/{1}/assignments".format(
            self.base_url_api_native, identifier
        )
        return self.get_request(url, auth=auth)

    def get_dataverse_facets(self, identifier, auth=False):
        """Get dataverse facets by alias or id.

        View facets of a dataverse.

        .. code-block:: bash

            GET http://$SERVER/api/dataverses/$id/facets

        Parameters
        ----------
        identifier : str
            Can either be a dataverse id (long), a dataverse alias (more
            robust), or the special value ``:root``.

        Returns
        -------
        requests.Response
            Response object of requests library.

        """
        url = "{0}/dataverses/{1}/facets".format(self.base_url_api_native, identifier)
        return self.get_request(url, auth=auth)

    def dataverse_id2alias(self, dataverse_id, auth=False):
        """Converts a Dataverse ID to an alias.

        Parameters
        ----------
        dataverse_id : str
            Dataverse ID.

        Returns
        -------
        str
            Dataverse alias

        """
        resp = self.get_dataverse(dataverse_id, auth=auth)
        if "data" in resp.json():
            if "alias" in resp.json()["data"]:
                return resp.json()["data"]["alias"]
        print("ERROR: Can not resolve Dataverse ID to alias.")
        return False

    def get_dataset(self, identifier, version=":latest", auth=True, is_pid=True):
        """Get metadata of a Dataset.

        With Dataverse identifier:

        .. code-block:: bash

            GET http://$SERVER/api/datasets/$identifier

        With persistent identifier:

        .. code-block:: bash

            GET http://$SERVER/api/datasets/:persistentId/?persistentId=$id
            GET http://$SERVER/api/datasets/:persistentId/
            ?persistentId=$pid

        Parameters
        ----------
        identifier : str
            Identifier of the dataset. Can be a Dataverse identifier or a
            persistent identifier (e.g. ``doi:10.11587/8H3N93``).
        is_pid : bool
            True, if identifier is a persistent identifier.
        version : str
            Version to be retrieved:
            ``:latest-published``: the latest published version
            ``:latest``: either a draft (if exists) or the latest published version.
            ``:draft``: the draft version, if any
            ``x.y``: x.y a specific version, where x is the major version number and y is the minor version number.
            ``x``: same as x.0

        Returns
        -------
        requests.Response
            Response object of requests library.

        """
        if is_pid:
            # TODO: Add version to query http://guides.dataverse.org/en/4.18.1/api/native-api.html#get-json-representation-of-a-dataset
            url = "{0}/datasets/:persistentId/?persistentId={1}".format(
                self.base_url_api_native, identifier
            )
        else:
            url = "{0}/datasets/{1}".format(self.base_url_api_native, identifier)
            # CHECK: Its not really clear, if the version query can also be done via ID.
        return self.get_request(url, auth=auth)

    def get_dataset_versions(self, identifier, auth=True, is_pid=True):
        """Get versions of a Dataset.

        With Dataverse identifier:

        .. code-block:: bash

            GET http://$SERVER/api/datasets/$identifier/versions

        With persistent identifier:

        .. code-block:: bash

            GET http://$SERVER/api/datasets/:persistentId/versions?persistentId=$id

        Parameters
        ----------
        identifier : str
            Identifier of the dataset. Can be a Dataverse identifier or a
            persistent identifier (e.g. ``doi:10.11587/8H3N93``).
        is_pid : bool
            True, if identifier is a persistent identifier.

        Returns
        -------
        requests.Response
            Response object of requests library.

        """
        if is_pid:
            url = "{0}/datasets/:persistentId/versions?persistentId={1}".format(
                self.base_url_api_native, identifier
            )
        else:
            url = "{0}/datasets/{1}/versions".format(
                self.base_url_api_native, identifier
            )
        return self.get_request(url, auth=auth)

    def get_dataset_version(self, identifier, version, auth=True, is_pid=True):
        """Get version of a Dataset.

        With Dataverse identifier:

        .. code-block:: bash

            GET http://$SERVER/api/datasets/$identifier/versions/$versionNumber

        With persistent identifier:

        .. code-block:: bash

            GET http://$SERVER/api/datasets/:persistentId/versions/$versionNumber?persistentId=$id

        Parameters
        ----------
        identifier : str
            Identifier of the dataset. Can be a Dataverse identifier or a
            persistent identifier (e.g. ``doi:10.11587/8H3N93``).
        version : str
            Version string of the Dataset.
        is_pid : bool
            True, if identifier is a persistent identifier.

        Returns
        -------
        requests.Response
            Response object of requests library.

        """
        if is_pid:
            url = "{0}/datasets/:persistentId/versions/{1}?persistentId={2}".format(
                self.base_url_api_native, version, identifier
            )
        else:
            url = "{0}/datasets/{1}/versions/{2}".format(
                self.base_url_api_native, identifier, version
            )
        return self.get_request(url, auth=auth)

    def get_dataset_export(self, pid, export_format, auth=False):
        """Get metadata of dataset exported in different formats.

        Export the metadata of the current published version of a dataset
        in various formats by its persistend identifier.

        .. code-block:: bash

            GET http://$SERVER/api/datasets/export?exporter=$exportformat&persistentId=$pid

        Parameters
        ----------
        pid : str
            Persistent identifier of the dataset. (e.g. ``doi:10.11587/8H3N93``).
        export_format : str
            Export format as a string. Formats: ``ddi``, ``oai_ddi``,
            ``dcterms``, ``oai_dc``, ``schema.org``, ``dataverse_json``.

        Returns
        -------
        requests.Response
            Response object of requests library.

        """
        url = "{0}/datasets/export?exporter={1}&persistentId={2}".format(
            self.base_url_api_native, export_format, pid
        )
        return self.get_request(url, auth=auth)

    def create_dataset(self, dataverse, metadata, pid=None, publish=False, auth=True):
        """Add dataset to a dataverse.

        `Dataverse Documentation
        <http://guides.dataverse.org/en/latest/api/native-api.html#create-a-dataset-in-a-dataverse>`_

        HTTP Request:

        .. code-block:: bash

            POST http://$SERVER/api/dataverses/$dataverse/datasets --upload-file FILENAME

        Add new dataset with curl:

        .. code-block:: bash

            curl -H "X-Dataverse-key: $API_TOKEN" -X POST $SERVER_URL/api/dataverses/$DV_ALIAS/datasets --upload-file tests/data/dataset_min.json

        Import dataset with existing persistend identifier with curl:

        .. code-block:: bash

            curl -H "X-Dataverse-key: $API_TOKEN" -X POST $SERVER_URL/api/dataverses/$DV_ALIAS/datasets/:import?pid=$PERSISTENT_IDENTIFIER&release=yes --upload-file tests/data/dataset_min.json

        To create a dataset, you must create a JSON file containing all the
        metadata you want such as example file: `dataset-finch1.json
        <http://guides.dataverse.org/en/latest/_downloads/dataset-finch1.json>`_.
        Then, you must decide which dataverse to create the dataset in and
        target that datavese with either the "alias" of the dataverse (e.g.
        "root") or the database id of the dataverse (e.g. "1"). The initial
        version state will be set to "DRAFT":

        Status Code:
            201: dataset created

        Import Dataset with existing PID:
        `<http://guides.dataverse.org/en/latest/api/native-api.html#import-a-dataset-into-a-dataverse>`_
        To import a dataset with an existing persistent identifier (PID), the
        dataset’s metadata should be prepared in Dataverse’s native JSON format. The
        PID is provided as a parameter at the URL. The following line imports a
        dataset with the PID PERSISTENT_IDENTIFIER to Dataverse, and then releases it:

        The pid parameter holds a persistent identifier (such as a DOI or Handle). The import will fail if no PID is provided, or if the provided PID fails validation.

        The optional release parameter tells Dataverse to immediately publish the
        dataset. If the parameter is changed to no, the imported dataset will
        remain in DRAFT status.

        Parameters
        ----------
        dataverse : str
            "alias" of the dataverse (e.g. ``root``) or the database id of the
            dataverse (e.g. ``1``)
        pid : str
            PID of existing Dataset.
        publish : bool
            Publish only works when a Dataset with an existing PID is created. If it
            is ``True``, Dataset should be instantly published, ``False``
            if a Draft should be created.
        metadata : str
            Metadata of the Dataset as a json-formatted string (e. g.
            `dataset-finch1.json <http://guides.dataverse.org/en/latest/_downloads/dataset-finch1.json>`_)

        Returns
        -------
        requests.Response
            Response object of requests library.

        """
        if pid:
            assert isinstance(pid, str)
            url = "{0}/dataverses/{1}/datasets/:import?pid={2}".format(
                self.base_url_api_native, dataverse, pid
            )
            if publish:
                url += "&release=yes"
            else:
                url += "&release=no"
        else:
            url = "{0}/dataverses/{1}/datasets".format(
                self.base_url_api_native, dataverse
            )
        resp = self.post_request(url, metadata, auth)

        if resp.status_code == 404:
            error_msg = resp.json()["message"]
            raise DataverseNotFoundError(
                "ERROR: HTTP 404 - Dataverse {0} was not found. MSG: {1}".format(
                    dataverse, error_msg
                )
            )
        elif resp.status_code == 401:
            error_msg = resp.json()["message"]
            raise ApiAuthorizationError(
                "ERROR: HTTP 401 - Create Dataset unauthorized. MSG: {0}".format(
                    error_msg
                )
            )
        elif resp.status_code == 201:
            if "data" in resp.json():
                if "persistentId" in resp.json()["data"]:
                    identifier = resp.json()["data"]["persistentId"]
                    print("Dataset with pid '{0}' created.".format(identifier))
                elif "id" in resp.json()["data"]:
                    identifier = resp.json()["data"]["id"]
                    print("Dataset with id '{0}' created.".format(identifier))
                else:
                    print("ERROR: No identifier returned for created Dataset.")
        return resp

    def edit_dataset_metadata(
        self, identifier, metadata, is_pid=True, replace=False, auth=True
    ):
        """Edit metadata of a given dataset.

        `edit-dataset-metadata <http://guides.dataverse.org/en/latest/api/native-api.html#edit-dataset-metadata>`_.

        HTTP Request:

        .. code-block:: bash

            PUT http://$SERVER/api/datasets/editMetadata/$id --upload-file FILENAME

        Add data to dataset fields that are blank or accept multiple values with
        the following

        CURL Request:

        .. code-block:: bash

            curl -H "X-Dataverse-key: $API_TOKEN" -X PUT $SERVER_URL/api/datasets/:persistentId/editMetadata/?persistentId=$pid --upload-file dataset-add-metadata.json

        For these edits your JSON file need only include those dataset fields
        which you would like to edit. A sample JSON file may be downloaded
        here: `dataset-edit-metadata-sample.json
        <http://guides.dataverse.org/en/latest/_downloads/dataset-finch1.json>`_

        Parameters
        ----------
        identifier : str
            Identifier of the dataset. Can be a Dataverse identifier or a
            persistent identifier (e.g. ``doi:10.11587/8H3N93``).
        metadata : str
            Metadata of the Dataset as a json-formatted string.
        is_pid : bool
            ``True`` to use persistent identifier. ``False``, if not.
        replace : bool
            ``True`` to replace already existing metadata. ``False``, if not.
        auth : bool
            ``True``, if an api token should be sent. Defaults to ``False``.

        Returns
        -------
        requests.Response
            Response object of requests library.

        Examples
        -------
        Get dataset metadata::

            >>> data = api.get_dataset(doi).json()["data"]["latestVersion"]["metadataBlocks"]["citation"]
            >>> resp = api.edit_dataset_metadata(doi, data, is_replace=True, auth=True)
            >>> resp.status_code
            200: metadata updated

        """
        if is_pid:
            url = "{0}/datasets/:persistentId/editMetadata/?persistentId={1}".format(
                self.base_url_api_native, identifier
            )
        else:
            url = "{0}/datasets/editMetadata/{1}".format(
                self.base_url_api_native, identifier
            )
        params = {"replace": True} if replace else {}
        resp = self.put_request(url, metadata, auth, params)

        if resp.status_code == 401:
            error_msg = resp.json()["message"]
            raise ApiAuthorizationError(
                "ERROR: HTTP 401 - Updating metadata unauthorized. MSG: {0}".format(
                    error_msg
                )
            )
        elif resp.status_code == 400:
            if "Error parsing" in resp.json()["message"]:
                print("Wrong passed data format.")
            else:
                print(
                    "You may not add data to a field that already has data and does not"
                    " allow multiples. Use is_replace=true to replace existing data."
                )
        elif resp.status_code == 200:
            print("Dataset '{0}' updated".format(identifier))
        return resp

    def create_dataset_private_url(self, identifier, is_pid=True, auth=True):
        """Create private Dataset URL.

        POST http://$SERVER/api/datasets/$id/privateUrl?key=$apiKey


        http://guides.dataverse.org/en/4.16/api/native-api.html#create-a-private-url-for-a-dataset
                'MSG: {1}'.format(pid, error_msg))

        """
        if is_pid:
            url = "{0}/datasets/:persistentId/privateUrl/?persistentId={1}".format(
                self.base_url_api_native, identifier
            )
        else:
            url = "{0}/datasets/{1}/privateUrl".format(
                self.base_url_api_native, identifier
            )

        resp = self.post_request(url, auth=auth)

        if resp.status_code == 200:
            print(
                "Dataset private URL created: {0}".format(resp.json()["data"]["link"])
            )
        return resp

    def get_dataset_private_url(self, identifier, is_pid=True, auth=True):
        """Get private Dataset URL.

        GET http://$SERVER/api/datasets/$id/privateUrl?key=$apiKey

        http://guides.dataverse.org/en/4.16/api/native-api.html#get-the-private-url-for-a-dataset

        """
        if is_pid:
            url = "{0}/datasets/:persistentId/privateUrl/?persistentId={1}".format(
                self.base_url_api_native, identifier
            )
        else:
            url = "{0}/datasets/{1}/privateUrl".format(
                self.base_url_api_native, identifier
            )

        resp = self.get_request(url, auth=auth)

        if resp.status_code == 200:
            print("Got Dataset private URL: {0}".format(resp.json()["data"]["link"]))
        return resp

    def delete_dataset_private_url(self, identifier, is_pid=True, auth=True):
        """Get private Dataset URL.

        DELETE http://$SERVER/api/datasets/$id/privateUrl?key=$apiKey

        http://guides.dataverse.org/en/4.16/api/native-api.html#delete-the-private-url-from-a-dataset

        """
        if is_pid:
            url = "{0}/datasets/:persistentId/privateUrl/?persistentId={1}".format(
                self.base_url_api_native, identifier
            )
        else:
            url = "{0}/datasets/{1}/privateUrl".format(
                self.base_url_api_native, identifier
            )

        resp = self.delete_request(url, auth=auth)

        if resp.status_code == 200:
            print("Got Dataset private URL: {0}".format(resp.json()["data"]["link"]))
        return resp

    def publish_dataset(self, pid, release_type="minor", auth=True):
        """Publish dataset.

        Publishes the dataset whose id is passed. If this is the first version
        of the dataset, its version number will be set to 1.0. Otherwise, the
        new dataset version number is determined by the most recent version
        number and the type parameter. Passing type=minor increases the minor
        version number (2.3 is updated to 2.4). Passing type=major increases
        the major version number (2.3 is updated to 3.0). Superusers can pass
        type=updatecurrent to update metadata without changing the version
        number.

        HTTP Request:

        .. code-block:: bash

            POST http://$SERVER/api/datasets/$id/actions/:publish?type=$type

        When there are no default workflows, a successful publication process
        will result in 200 OK response. When there are workflows, it is
        impossible for Dataverse to know how long they are going to take and
        whether they will succeed or not (recall that some stages might require
        human intervention). Thus, a 202 ACCEPTED is returned immediately. To
        know whether the publication process succeeded or not, the client code
        has to check the status of the dataset periodically, or perform some
        push request in the post-publish workflow.

        Status Code:
            200: dataset published

        Parameters
        ----------
        pid : str
            Persistent identifier of the dataset (e.g.
            ``doi:10.11587/8H3N93``).
        release_type : str
            Passing ``minor`` increases the minor version number (2.3 is
            updated to 2.4). Passing ``major`` increases the major version
            number (2.3 is updated to 3.0). Superusers can pass
            ``updatecurrent`` to update metadata without changing the version
            number.
        auth : bool
            ``True`` if api authorization is necessary. Defaults to ``False``.

        Returns
        -------
        requests.Response
            Response object of requests library.

        """
        url = "{0}/datasets/:persistentId/actions/:publish".format(
            self.base_url_api_native
        )
        url += "?persistentId={0}&type={1}".format(pid, release_type)
        resp = self.post_request(url, auth=auth)

        if resp.status_code == 404:
            error_msg = resp.json()["message"]
            raise DatasetNotFoundError(
                "ERROR: HTTP 404 - Dataset {0} was not found. MSG: {1}".format(
                    pid, error_msg
                )
            )
        elif resp.status_code == 401:
            error_msg = resp.json()["message"]
            raise ApiAuthorizationError(
                "ERROR: HTTP 401 - User not allowed to publish dataset {0}. "
                "MSG: {1}".format(pid, error_msg)
            )
        elif resp.status_code == 200:
            print("Dataset {0} published".format(pid))
        return resp

    def get_dataset_lock(self, pid):
        """Get if dataset is locked.

        The lock API endpoint was introduced in Dataverse 4.9.3.

        Parameters
        ----------
        pid : str
            Persistent identifier of the Dataset (e.g.
            ``doi:10.11587/8H3N93``).

        Returns
        -------
        requests.Response
            Response object of requests library.

        """
        url = "{0}/datasets/:persistentId/locks/?persistentId={1}".format(
            self.base_url_api_native, pid
        )
        return self.get_request(url, auth=True)

    def get_dataset_assignments(self, identifier, is_pid=True, auth=True):
        """Get Dataset assignments.

        GET http://$SERVER/api/datasets/$id/assignments?key=$apiKey


        """
        if is_pid:
            url = "{0}/datasets/:persistentId/assignments/?persistentId={1}".format(
                self.base_url_api_native, identifier
            )
        else:
            url = "{0}/datasets/{1}/assignments".format(
                self.base_url_api_native, identifier
            )
        return self.get_request(url, auth=auth)

    def delete_dataset(self, identifier, is_pid=True, auth=True):
        """Delete a dataset.

        Delete the dataset whose id is passed

        Status Code:
            200: dataset deleted

        Parameters
        ----------
        identifier : str
            Identifier of the dataset. Can be a Dataverse identifier or a
            persistent identifier (e.g. ``doi:10.11587/8H3N93``).
        is_pid : bool
            True, if identifier is a persistent identifier.

        Returns
        -------
        requests.Response
            Response object of requests library.

        """
        if is_pid:
            url = "{0}/datasets/:persistentId/?persistentId={1}".format(
                self.base_url_api_native, identifier
            )
        else:
            url = "{0}/datasets/{1}".format(self.base_url_api_native, identifier)
        resp = self.delete_request(url, auth=auth)

        if resp.status_code == 404:
            error_msg = resp.json()["message"]
            raise DatasetNotFoundError(
                "ERROR: HTTP 404 - Dataset '{0}' was not found. MSG: {1}".format(
                    identifier, error_msg
                )
            )
        elif resp.status_code == 405:
            error_msg = resp.json()["message"]
            raise OperationFailedError(
                "ERROR: HTTP 405 - "
                "Published datasets can only be deleted from the GUI. For "
                "more information, please refer to "
                "https://github.com/IQSS/dataverse/issues/778"
                " MSG: {0}".format(error_msg)
            )
        elif resp.status_code == 401:
            error_msg = resp.json()["message"]
            raise ApiAuthorizationError(
                "ERROR: HTTP 401 - User not allowed to delete dataset '{0}'. "
                "MSG: {1}".format(identifier, error_msg)
            )
        elif resp.status_code == 200:
            print("Dataset '{0}' deleted.".format(identifier))
        return resp

    def destroy_dataset(self, identifier, is_pid=True, auth=True):
        """Destroy Dataset.

        http://guides.dataverse.org/en/4.16/api/native-api.html#delete-published-dataset

        Normally published datasets should not be deleted, but there exists a
        “destroy” API endpoint for superusers which will act on a dataset given
        a persistent ID or dataset database ID:

        curl -H "X-Dataverse-key:$API_TOKEN" -X DELETE http://$SERVER/api/datasets/:persistentId/destroy/?persistentId=doi:10.5072/FK2/AAA000

        curl -H "X-Dataverse-key:$API_TOKEN" -X DELETE http://$SERVER/api/datasets/999/destroy

        Calling the destroy endpoint is permanent and irreversible. It will
        remove the dataset and its datafiles, then re-index the parent
        dataverse in Solr. This endpoint requires the API token of a
        superuser.

        """
        if is_pid:
            url = "{0}/datasets/:persistentId/destroy/?persistentId={1}".format(
                self.base_url_api_native, identifier
            )
        else:
            url = "{0}/datasets/{1}/destroy".format(
                self.base_url_api_native, identifier
            )

        resp = self.delete_request(url, auth=auth)

        if resp.status_code == 200:
            print("Dataset {0} destroyed".format(resp.json()))
        return resp

    def get_datafiles_metadata(self, pid, version=":latest", auth=True):
        """List metadata of all datafiles of a dataset.

        `Documentation <http://guides.dataverse.org/en/latest/api/native-api.html#list-files-in-a-dataset>`_

        HTTP Request:

        .. code-block:: bash

            GET http://$SERVER/api/datasets/$id/versions/$versionId/files

        Parameters
        ----------
        pid : str
            Persistent identifier of the dataset. e.g. ``doi:10.11587/8H3N93``.
        version : str
            Version of dataset. Defaults to `1`.

        Returns
        -------
        requests.Response
            Response object of requests library.

        """
        base_str = "{0}/datasets/:persistentId/versions/".format(
            self.base_url_api_native
        )
        url = base_str + "{0}/files?persistentId={1}".format(version, pid)
        return self.get_request(url, auth=auth)

    def get_datafile_metadata(
        self, identifier, is_filepid=False, is_draft=False, auth=True
    ):
        """
        GET http://$SERVER/api/files/{id}/metadata

        curl $SERVER_URL/api/files/$ID/metadata
        curl "$SERVER_URL/api/files/:persistentId/metadata?persistentId=$PERSISTENT_ID"
        curl "https://demo.dataverse.org/api/files/:persistentId/metadata?persistentId=doi:10.5072/FK2/AAA000"
        curl -H "X-Dataverse-key:$API_TOKEN" $SERVER_URL/api/files/$ID/metadata/draft

        """
        if is_filepid:
            url = "{0}/files/:persistentId/metadata".format(self.base_url_api_native)
            if is_draft:
                url += "/draft"
            url += "?persistentId={0}".format(identifier)
        else:
            url = "{0}/files/{1}/metadata".format(self.base_url_api_native, identifier)
            if is_draft:
                url += "/draft"
            # CHECK: Its not really clear, if the version query can also be done via ID.
        return self.get_request(url, auth=auth)

    def upload_datafile(self, identifier, filename, json_str=None, is_pid=True):
        """Add file to a dataset.

        Add a file to an existing Dataset. Description and tags are optional:

        HTTP Request:

        .. code-block:: bash

            POST http://$SERVER/api/datasets/$id/add

        The upload endpoint checks the content of the file, compares it with
        existing files and tells if already in the database (most likely via
        hashing).

        `adding-files <http://guides.dataverse.org/en/latest/api/native-api.html#adding-files>`_.

        Parameters
        ----------
        identifier : str
            Identifier of the dataset.
        filename : str
            Full filename with path.
        json_str : str
            Metadata as JSON string.
        is_pid : bool
            ``True`` to use persistent identifier. ``False``, if not.

        Returns
        -------
        dict
            The json string responded by the CURL request, converted to a
            dict().

        """
        url = self.base_url_api_native
        if is_pid:
            url += "/datasets/:persistentId/add?persistentId={0}".format(identifier)
        else:
            url += "/datasets/{0}/add".format(identifier)

        files = {"file": open(filename, "rb")}
        return self.post_request(
            url, data={"jsonData": json_str}, files=files, auth=True
        )

    def update_datafile_metadata(self, identifier, json_str=None, is_filepid=False):
        """Update datafile metadata.

        metadata such as description, directoryLabel (File Path) and tags are not carried over from the file being replaced:
        Updates the file metadata for an existing file where ID is the
        database id of the file to update or PERSISTENT_ID is the persistent id
        (DOI or Handle) of the file. Requires a jsonString expressing the new
        metadata. No metadata from the previous version of this file will be
        persisted, so if you want to update a specific field first get the
        json with the above command and alter the fields you want.


        Also note that dataFileTags are not versioned and changes to these will update the published version of the file.

        This functions needs CURL to work!

        HTTP Request:

        .. code-block:: bash

            POST -F 'file=@file.extension' -F 'jsonData={json}' http://$SERVER/api/files/{id}/metadata?key={apiKey}
            curl -H "X-Dataverse-key:$API_TOKEN" -X POST -F 'jsonData={"description":"My description bbb.","provFreeform":"Test prov freeform","categories":["Data"],"restrict":false}' $SERVER_URL/api/files/$ID/metadata
            curl -H "X-Dataverse-key:xxxxxxxx-xxxx-xxxx-xxxx-xxxxxxxxxxxx" -X POST -F 'jsonData={"description":"My description bbb.","provFreeform":"Test prov freeform","categories":["Data"],"restrict":false}' "https://demo.dataverse.org/api/files/:persistentId/metadata?persistentId=doi:10.5072/FK2/AAA000"

        `Docs <http://guides.dataverse.org/en/latest/api/native-api.html#updating-file-metadata>`_.

        Parameters
        ----------
        identifier : str
            Identifier of the dataset.
        json_str : str
            Metadata as JSON string.
        is_filepid : bool
            ``True`` to use persistent identifier for datafile. ``False``, if
            not.

        Returns
        -------
        dict
            The json string responded by the CURL request, converted to a
            dict().

        """
        # if is_filepid:
        #     url = '{0}/files/:persistentId/metadata?persistentId={1}'.format(
        #         self.base_url_api_native, identifier)
        # else:
        #     url = '{0}/files/{1}/metadata'.format(self.base_url_api_native, identifier)
        #
        # data = {'jsonData': json_str}
        # resp = self.post_request(
        #     url,
        #     data=data,
        #     auth=True
        #     )
        query_str = self.base_url_api_native
        if is_filepid:
            query_str = "{0}/files/:persistentId/metadata?persistentId={1}".format(
                self.base_url_api_native, identifier
            )
        else:
            query_str = "{0}/files/{1}/metadata".format(
                self.base_url_api_native, identifier
            )
        shell_command = 'curl -H "X-Dataverse-key: {0}"'.format(self.api_token)
        shell_command += " -X POST -F 'jsonData={0}' {1}".format(json_str, query_str)
        # TODO(Shell): is shell=True necessary?
        return sp.run(shell_command, shell=True, stdout=sp.PIPE)

    def replace_datafile(self, identifier, filename, json_str, is_filepid=True):
        """Replace datafile.

        HTTP Request:

        .. code-block:: bash

            POST -F 'file=@file.extension' -F 'jsonData={json}' http://$SERVER/api/files/{id}/replace?key={apiKey}

        `replacing-files <http://guides.dataverse.org/en/latest/api/native-api.html#replacing-files>`_.

        Parameters
        ----------
        identifier : str
            Identifier of the dataset.
        filename : str
            Full filename with path.
        json_str : str
            Metadata as JSON string.
        is_filepid : bool
            ``True`` to use persistent identifier for datafile. ``False``, if
            not.

        Returns
        -------
        dict
            The json string responded by the CURL request, converted to a
            dict().

        """
        url = self.base_url_api_native
        files = {"file": open(filename, "rb")}
        data = {"jsonData": json_str}

        if is_filepid:
            url += "/files/:persistentId/replace?persistentId={0}".format(identifier)
        else:
            url += "/files/{0}/replace".format(identifier)
        return self.post_request(url, data=data, files=files, auth=True)

    def get_info_version(self, auth=False):
        """Get the Dataverse version and build number.

        The response contains the version and build numbers. Requires no api
        token.

        HTTP Request:

        .. code-block:: bash

            GET http://$SERVER/api/info/version

        Returns
        -------
        requests.Response
            Response object of requests library.

        """
        url = "{0}/info/version".format(self.base_url_api_native)
        return self.get_request(url, auth=auth)

    def get_info_server(self, auth=False):
        """Get dataverse server name.

        This is useful when a Dataverse system is composed of multiple Java EE
        servers behind a load balancer.

        HTTP Request:

        .. code-block:: bash

            GET http://$SERVER/api/info/server

        Returns
        -------
        requests.Response
            Response object of requests library.

        """
        url = "{0}/info/server".format(self.base_url_api_native)
        return self.get_request(url, auth=auth)

    def get_info_api_terms_of_use(self, auth=False):
        """Get API Terms of Use url.

        The response contains the text value inserted as API Terms of use which
        uses the database setting :ApiTermsOfUse.

        HTTP Request:

        .. code-block:: bash

            GET http://$SERVER/api/info/apiTermsOfUse

        Returns
        -------
        requests.Response
            Response object of requests library.

        """
        url = "{0}/info/apiTermsOfUse".format(self.base_url_api_native)
        return self.get_request(url, auth=auth)

    def get_metadatablocks(self, auth=False):
        """Get info about all metadata blocks.

        Lists brief info about all metadata blocks registered in the system.

        HTTP Request:

        .. code-block:: bash

            GET http://$SERVER/api/metadatablocks

        Returns
        -------
        requests.Response
            Response object of requests library.

        """
        url = "{0}/metadatablocks".format(self.base_url_api_native)
        return self.get_request(url, auth=auth)

    def get_metadatablock(self, identifier, auth=False):
        """Get info about single metadata block.

        Returns data about the block whose identifier is passed. identifier can
        either be the block’s id, or its name.

        HTTP Request:

        .. code-block:: bash

            GET http://$SERVER/api/metadatablocks/$identifier

        Parameters
        ----------
        identifier : str
            Can be block's id, or it's name.

        Returns
        -------
        requests.Response
            Response object of requests library.

        """
        url = "{0}/metadatablocks/{1}".format(self.base_url_api_native, identifier)
        return self.get_request(url, auth=auth)

    def get_user_api_token_expiration_date(self, auth=False):
        """Get the expiration date of an Users's API token.

        HTTP Request:

        .. code-block:: bash

            curl -H X-Dataverse-key:$API_TOKEN -X GET $SERVER_URL/api/users/token

        Returns
        -------
        requests.Response
            Response object of requests library.

        """
        url = "{0}/users/token".format(self.base_url_api_native)
        return self.get_request(url, auth=auth)

    def recreate_user_api_token(self):
        """Recreate an Users API token.

        HTTP Request:

        .. code-block:: bash

            curl -H X-Dataverse-key:$API_TOKEN -X POST $SERVER_URL/api/users/token/recreate

        Returns
        -------
        requests.Response
            Response object of requests library.

        """
        url = "{0}/users/token/recreate".format(self.base_url_api_native)
        return self.post_request(url)

    def delete_user_api_token(self):
        """Delete an Users API token.

        HTTP Request:

        .. code-block:: bash

            curl -H X-Dataverse-key:$API_TOKEN -X POST $SERVER_URL/api/users/token/recreate

        Returns
        -------
        requests.Response
            Response object of requests library.

        """
        url = "{0}/users/token".format(self.base_url_api_native)
        return self.delete_request(url)

    def create_role(self, dataverse_id):
        """Create a new role.

        `Docs <https://guides.dataverse.org/en/latest/api/native-api.html#id2>`_

        HTTP Request:

        .. code-block:: bash

            POST http://$SERVER/api/roles?dvo=$dataverseIdtf&key=$apiKey

        Parameters
        ----------
        dataverse_id : str
            Can be alias or id of a Dataverse.

        Returns
        -------
        requests.Response
            Response object of requests library.

        """
        url = "{0}/roles?dvo={1}".format(self.base_url_api_native, dataverse_id)
        return self.post_request(url)

    def show_role(self, role_id, auth=False):
        """Show role.

        `Docs <https://guides.dataverse.org/en/latest/api/native-api.html#show-role>`_

        HTTP Request:

        .. code-block:: bash

            GET http://$SERVER/api/roles/$id

        Parameters
        ----------
        identifier : str
            Can be alias or id of a Dataverse.

        Returns
        -------
        requests.Response
            Response object of requests library.

        """
        url = "{0}/roles/{1}".format(self.base_url_api_native, role_id)
        return self.get_request(url, auth=auth)

    def delete_role(self, role_id):
        """Delete role.

        `Docs <https://guides.dataverse.org/en/latest/api/native-api.html#delete-role>`_

        Parameters
        ----------
        identifier : str
            Can be alias or id of a Dataverse.

        Returns
        -------
        requests.Response
            Response object of requests library.

        """
        url = "{0}/roles/{1}".format(self.base_url_api_native, role_id)
        return self.delete_request(url)

    def get_children(
        self, parent=":root", parent_type="dataverse", children_types=None, auth=True
    ):
        """Walk through children of parent element in Dataverse tree.

        Default: gets all child dataverses if parent = dataverse or all

        Example Dataverse Tree:

        .. code-block:: bash

            data = {
                'type': 'dataverse',
                'dataverse_id': 1,
                'dataverse_alias': ':root',
                'children': [
                    {
                        'type': 'datasets',
                        'dataset_id': 231,
                        'pid': 'doi:10.11587/LYFDYC',
                        'children': [
                            {
                                'type': 'datafile'
                                'datafile_id': 532,
                                'pid': 'doi:10.11587/LYFDYC/C2WTRN',
                                'filename': '10082_curation.pdf '
                            }
                        ]
                    }
                ]
            }

        Parameters
        ----------
        parent : str
            Description of parameter `parent`.
        parent_type : str
            Description of parameter `parent_type`.
        children_types : list
            Types of children to be collected. 'dataverses', 'datasets' and 'datafiles' are valid list items.
        auth : bool
            Authentication needed

        Returns
        -------
        list
            List of Dataverse data type dictionaries. Different ones for
            Dataverses, Datasets and Datafiles.

        # TODO
        - differentiate between published and unpublished data types
        - util function to read out all dataverses into a list
        - util function to read out all datasets into a list
        - util function to read out all datafiles into a list
        - Unify tree and models

        """
        children = []

        if children_types is None:
            children_types = []

        if len(children_types) == 0:
            if parent_type == "dataverse":
                children_types = ["dataverses"]
            elif parent_type == "dataset":
                children_types = ["datafiles"]

        if (
            "dataverses" in children_types
            and "datafiles" in children_types
            and "datasets" not in children_types
        ):
            print(
                "ERROR: Wrong children_types passed: 'dataverses' and 'datafiles'"
                " passed, 'datasets' missing."
            )
            return False

        if parent_type == "dataverse":
            # check for dataverses and datasets as children and get their ID
            parent_alias = parent
            resp = self.get_dataverse_contents(parent_alias, auth=auth)
            if "data" in resp.json():
                contents = resp.json()["data"]
                for content in contents:
                    if (
                        content["type"] == "dataverse"
                        and "dataverses" in children_types
                    ):
                        dataverse_id = content["id"]
                        child_alias = self.dataverse_id2alias(dataverse_id, auth=auth)
                        children.append(
                            {
                                "dataverse_id": dataverse_id,
                                "title": content["title"],
                                "dataverse_alias": child_alias,
                                "type": "dataverse",
                                "children": self.get_children(
                                    parent=child_alias,
                                    parent_type="dataverse",
                                    children_types=children_types,
                                    auth=auth,
                                ),
                            }
                        )
                    elif content["type"] == "dataset" and "datasets" in children_types:
                        pid = (
                            content["protocol"]
                            + ":"
                            + content["authority"]
                            + "/"
                            + content["identifier"]
                        )
                        children.append(
                            {
                                "dataset_id": content["id"],
                                "pid": pid,
                                "type": "dataset",
                                "children": self.get_children(
                                    parent=pid,
                                    parent_type="dataset",
                                    children_types=children_types,
                                    auth=auth,
                                ),
                            }
                        )
            else:
                print("ERROR: 'get_dataverse_contents()' API request not working.")
        elif parent_type == "dataset" and "datafiles" in children_types:
            # check for datafiles as children and get their ID
            pid = parent
            resp = self.get_datafiles_metadata(parent, version=":latest")
            if "data" in resp.json():
                for datafile in resp.json()["data"]:
                    children.append(
                        {
                            "datafile_id": datafile["dataFile"]["id"],
                            "filename": datafile["dataFile"]["filename"],
                            "label": datafile["label"],
                            "pid": datafile["dataFile"]["persistentId"],
                            "type": "datafile",
                        }
                    )
            else:
                print("ERROR: 'get_datafiles()' API request not working.")
        return children

    def get_user(self):
        """Get details of the current authenticated user.

        Auth must be ``true`` for this to work. API endpoint is available for Dataverse >= 5.3.

        https://guides.dataverse.org/en/latest/api/native-api.html#get-user-information-in-json-format
        """
        url = f"{self.base_url}/users/:me"
        return self.get_request(url, auth=True)

    def redetect_file_type(
        self, identifier: str, is_pid: bool = False, dry_run: bool = False
    ) -> Response:
        """Redetect file type.

        https://guides.dataverse.org/en/latest/api/native-api.html#redetect-file-type

        Parameters
        ----------
        identifier : str
            Datafile id (fileid) or file PID.
        is_pid : bool
            Is the identifier a PID, by default False.
        dry_run : bool, optional
            [description], by default False

        Returns
        -------
        Response
            Request Response() object.
        """
        if dry_run is True:
            dry_run_str = "true"
        elif dry_run is False:
            dry_run_str = "false"
        if is_pid:
            url = f"{self.base_url_api_native}/files/:persistentId/redetect?persistentId={identifier}&dryRun={dry_run_str}"
        else:
            url = f"{self.base_url_api_native}/files/{identifier}/redetect?dryRun={dry_run_str}"
        return self.post_request(url, auth=True)

    def reingest_datafile(self, identifier: str, is_pid: bool = False) -> Response:
        """Reingest datafile.

        https://guides.dataverse.org/en/latest/api/native-api.html#reingest-a-file

        Parameters
        ----------
        identifier : str
            Datafile id (fileid) or file PID.
        is_pid : bool
            Is the identifier a PID, by default False.

        Returns
        -------
        Response
            Request Response() object.
        """
        if is_pid:
            url = f"{self.base_url_api_native}/files/:persistentId/reingest?persistentId={identifier}"
        else:
            url = f"{self.base_url_api_native}/files/{identifier}/reingest"
        return self.post_request(url, auth=True)

    def uningest_datafile(self, identifier: str, is_pid: bool = False) -> Response:
        """Uningest datafile.

        https://guides.dataverse.org/en/latest/api/native-api.html#uningest-a-file

        Parameters
        ----------
        identifier : str
            Datafile id (fileid) or file PID.
        is_pid : bool
            Is the identifier a PID, by default False.

        Returns
        -------
        Response
            Request Response() object.
        """
        if is_pid:
            url = f"{self.base_url_api_native}/files/:persistentId/uningest?persistentId={identifier}"
        else:
            url = f"{self.base_url_api_native}/files/{identifier}/uningest"
        return self.post_request(url, auth=True)

    def restrict_datafile(self, identifier: str, is_pid: bool = False) -> Response:
        """Uningest datafile.

        https://guides.dataverse.org/en/latest/api/native-api.html#restrict-files

        Parameters
        ----------
        identifier : str
            Datafile id (fileid) or file PID.
        is_pid : bool
            Is the identifier a PID, by default False.

        Returns
        -------
        Response
            Request Response() object.
        """
        if is_pid:
            url = f"{self.base_url_api_native}/files/:persistentId/restrict?persistentId={identifier}"
        else:
            url = f"{self.base_url_api_native}/files/{identifier}/restrict"
        return self.put_request(url, auth=True)


class SearchApi(Api):
    """Class to access Dataverse's Search API.

    Examples
    -------
    Examples should be written in doctest format, and
    should illustrate how to use the function/class.
    >>>

    Attributes
    ----------
    base_url_api_search : type
        Description of attribute `base_url_api_search`.
    base_url : type
        Description of attribute `base_url`.

    """

    def __init__(self, base_url, api_token=None, api_version="latest"):
        """Init an SearchApi() class."""
        super().__init__(base_url, api_token, api_version)
        if base_url:
            self.base_url_api_search = "{0}/search?q=".format(self.base_url_api)
        else:
            self.base_url_api_search = self.base_url_api

    def __str__(self):
        """Return name of SearchApi() class for users.

        Returns
        -------
        str
            Naming of the Search API class.

        """
        return "Search API: {0}".format(self.base_url_api_search)

    def search(
        self,
        q_str,
        data_type=None,
        subtree=None,
        sort=None,
        order=None,
        per_page=None,
        start=None,
        show_relevance=None,
        show_facets=None,
        filter_query=None,
        show_entity_ids=None,
        query_entities=None,
        auth=False,
    ):
        """Search.

        http://guides.dataverse.org/en/4.18.1/api/search.html
        """
        url = "{0}{1}".format(self.base_url_api_search, q_str)
        if data_type:
            # TODO: pass list of types
            url += "&type={0}".format(data_type)
        if subtree:
            # TODO: pass list of subtrees
            url += "&subtree={0}".format(subtree)
        if sort:
            url += "&sort={0}".format(sort)
        if order:
            url += "&order={0}".format(order)
        if per_page:
            url += "&per_page={0}".format(per_page)
        if start:
            url += "&start={0}".format(start)
        if show_relevance:
            url += "&show_relevance={0}".format(show_relevance)
        if show_facets:
            url += "&show_facets={0}".format(show_facets)
        if filter_query:
            url += "&fq={0}".format(filter_query)
        if show_entity_ids:
            url += "&show_entity_ids={0}".format(show_entity_ids)
        if query_entities:
            url += "&query_entities={0}".format(query_entities)
        return self.get_request(url, auth=auth)


class SwordApi(Api):
    """Class to access Dataverse's SWORD API.

    Parameters
    ----------
    sword_api_version : str
        SWORD API version. Defaults to 'v1.1'.

    Attributes
    ----------
    base_url_api_sword : str
        Description of attribute `base_url_api_sword`.
    base_url : str
        Description of attribute `base_url`.
    native_api_version : str
        Description of attribute `native_api_version`.
    sword_api_version

    """

    def __init__(
        self, base_url, api_version="v1.1", api_token=None, sword_api_version="v1.1"
    ):
        """Init a :class:`SwordApi <pyDataverse.api.SwordApi>` instance.

        Parameters
        ----------
        sword_api_version : str
            Api version of Dataverse SWORD API.

        """
        super().__init__(base_url, api_token, api_version)
        if not isinstance(sword_api_version, ("".__class__, "".__class__)):
            raise ApiUrlError(
                "sword_api_version {0} is not a string.".format(sword_api_version)
            )
        self.sword_api_version = sword_api_version

        # Test connection.
        if self.base_url and sword_api_version:
            self.base_url_api_sword = "{0}/dvn/api/data-deposit/{1}".format(
                self.base_url, self.sword_api_version
            )
        else:
            self.base_url_api_sword = base_url

    def __str__(self):
        """Return name of :class:Api() class for users.

        Returns
        -------
        str
            Naming of the SWORD API class.

        """
        return "SWORD API: {0}".format(self.base_url_api_sword)

    def get_service_document(self):
        url = "{0}/swordv2/service-document".format(self.base_url_api_sword)
        return self.get_request(url, auth=True)<|MERGE_RESOLUTION|>--- conflicted
+++ resolved
@@ -27,7 +27,7 @@
             Base URL of Dataverse instance. Without trailing `/` at the end.
             e.g. `http://demo.dataverse.org`
         api_token : str
-            Authentication token for the api.
+            Authenication token for the api.
 
     Attributes
     ----------
@@ -125,30 +125,6 @@
         if self.api_token:
             params["key"] = str(self.api_token)
 
-<<<<<<< HEAD
-        try:
-            url = urljoin(self.base_url_api, url)
-            resp = httpx.get(url, params=params, follow_redirects=True)
-            if resp.status_code == 401:
-                error_msg = resp.json()["message"]
-                raise ApiAuthorizationError(
-                    "ERROR: GET - Authorization invalid {0}. MSG: {1}.".format(
-                        url, error_msg
-                    )
-                )
-            elif resp.status_code >= 300:
-                if resp.text:
-                    error_msg = resp.text
-                    raise OperationFailedError(
-                        "ERROR: GET HTTP {0} - {1}. MSG: {2}".format(
-                            resp.status_code, url, error_msg
-                        )
-                    )
-            return resp
-        except ConnectError:
-            raise ConnectError(
-                "ERROR: GET - Could not establish connection to api {0}.".format(url)
-=======
         if self.client is None:
             return self._sync_request(
                 method=httpx.get,
@@ -160,7 +136,6 @@
                 method=self.client.get,
                 url=url,
                 params=params,
->>>>>>> 6f0e89d3
             )
 
     def post_request(self, url, data=None, auth=False, params=None, files=None):
@@ -193,21 +168,6 @@
         if self.api_token:
             params["key"] = self.api_token
 
-<<<<<<< HEAD
-        try:
-            resp = httpx.post(url, data=data, params=params, files=files, follow_redirects=True)
-            if resp.status_code == 401:
-                error_msg = resp.json()["message"]
-                raise ApiAuthorizationError(
-                    "ERROR: POST HTTP 401 - Authorization error {0}. MSG: {1}".format(
-                        url, error_msg
-                    )
-                )
-            return resp
-        except ConnectError:
-            raise ConnectError(
-                "ERROR: POST - Could not establish connection to API: {0}".format(url)
-=======
         if self.client is None:
             return self._sync_request(
                 method=httpx.post,
@@ -223,7 +183,6 @@
                 data=data,
                 params=params,
                 files=files,
->>>>>>> 6f0e89d3
             )
 
     def put_request(self, url, data=None, auth=False, params=None):
@@ -252,21 +211,6 @@
         if self.api_token:
             params["key"] = self.api_token
 
-<<<<<<< HEAD
-        try:
-            resp = httpx.put(url, data=data, params=params, follow_redirects=True)
-            if resp.status_code == 401:
-                error_msg = resp.json()["message"]
-                raise ApiAuthorizationError(
-                    "ERROR: PUT HTTP 401 - Authorization error {0}. MSG: {1}".format(
-                        url, error_msg
-                    )
-                )
-            return resp
-        except ConnectError:
-            raise ConnectError(
-                "ERROR: PUT - Could not establish connection to api '{0}'.".format(url)
-=======
         if self.client is None:
             return self._sync_request(
                 method=httpx.put,
@@ -280,7 +224,6 @@
                 url=url,
                 data=data,
                 params=params,
->>>>>>> 6f0e89d3
             )
 
     def delete_request(self, url, auth=False, params=None):
@@ -344,9 +287,6 @@
         kwargs = self._filter_kwargs(kwargs)
 
         try:
-<<<<<<< HEAD
-            return httpx.delete(url, params=params, follow_redirects=True)
-=======
             resp = method(**kwargs)
 
             if resp.status_code == 401:
@@ -359,7 +299,6 @@
 
             return resp
 
->>>>>>> 6f0e89d3
         except ConnectError:
             raise ConnectError(
                 "ERROR - Could not establish connection to api '{0}'.".format(
@@ -523,13 +462,13 @@
         """
         is_first_param = True
         if is_pid:
-            url = "{0}/datafile/:persistentId/?persistentId={1}".format(
-                self.base_url_api_data_access, identifier
-            )
-        else:
             url = "{0}/datafile/{1}".format(self.base_url_api_data_access, identifier)
             if data_format or no_var_header or image_thumb:
                 url += "?"
+        else:
+            url = "{0}/datafile/:persistentId/?persistentId={1}".format(
+                self.base_url_api_data_access, identifier
+            )
         if data_format:
             url += "format={0}".format(data_format)
             is_first_param = False

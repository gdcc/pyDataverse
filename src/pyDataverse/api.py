# !/usr/bin/env python
# -*- coding: utf-8 -*-
"""Find out more at https://github.com/AUSSDA/pyDataverse."""
from datetime import datetime
import json
from pyDataverse.exceptions import ApiAuthorizationError
from pyDataverse.exceptions import ApiResponseError
from pyDataverse.exceptions import ApiUrlError
from pyDataverse.exceptions import DatasetNotFoundError
from pyDataverse.exceptions import DataverseNotEmptyError
from pyDataverse.exceptions import DataverseNotFoundError
from pyDataverse.exceptions import OperationFailedError
from requests import ConnectionError
from requests import delete
from requests import get
from requests import post
from requests import put
import subprocess as sp


"""
Connect and request the Dataverse API Endpoints. Save and use request results.
"""


class Api(object):
    """API class.

    Parameters
    ----------
        base_url : string
            Base URL of Dataverse instance. Without trailing `/` at the end.
            e.g. `http://demo.dataverse.org`
        api_token : string
            Authenication token for the api.
        api_version : string
            Dataverse api version. Defaults to `v1`.

    Attributes
    ----------
    conn_started : datetime
        Time when `Api()` was instantiated, the connection got established.
    native_api_base_url : string
        Url of Dataverse's native Api.
    base_url
    api_token
    api_version

    Example
    ----------
    Create an Api connection::

        >>> base_url = 'http://demo.dataverse.org'
        >>> api = Api(base_url)
        >>> api.status
        'OK'

    """

    def __init__(self, base_url, api_token=None, api_version='v1'):
        """Init an `Api()` class.

        Scheme, host and path combined create the base-url for the api.
        See more about url at https://en.wikipedia.org/wiki/URL

        """
        # Check and set basic variables.
        if not isinstance(base_url, ("".__class__, u"".__class__)):
            raise ApiUrlError('base_url {0} is not a string.'.format(base_url))
        self.base_url = base_url

        if not isinstance(api_version, ("".__class__, u"".__class__)):
            raise ApiUrlError('api_version {0} is not a string.'.format(
                api_version))
        self.api_version = api_version

        if api_token:
            if not isinstance(api_token, ("".__class__, u"".__class__)):
                raise ApiAuthorizationError(
                    'Api token passed is not a string.')
        self.api_token = api_token
        self.conn_started = datetime.now()

        # Test connection.
        query_str = '/info/server'
        if base_url and api_version:
            self.native_api_base_url = '{0}/api/{1}'.format(self.base_url,
                                                            self.api_version)
            url = '{0}{1}'.format(self.native_api_base_url, query_str)
            try:
                resp = get(url)
                if resp:
                    self.status = resp.json()['status']
                else:
                    self.status = 'ERROR'
                    raise ApiResponseError(
                        'No response from api request {0}.'.format(url)
                    )
            except KeyError as e:
                print('ERROR: Key not in response {0} {1}.'.format(e, url))
            except ConnectionError as e:
                self.status = 'ERROR'
                print(
                    'ERROR: Could not establish connection to url {0} {1}.'
                    ''.format(url, e))
        else:
            self.status = 'ERROR'
            self.native_api_base_url = None

    def __str__(self):
        """Return name of Api() class for users.

        Returns
        -------
        string
            Naming of the Api() class.

        """
        return 'pyDataverse API class'

    def get_request(self, query_str, params=None, auth=False):
        """Make a GET request.

        Parameters
        ----------
        query_str : string
            Query string for the request. Will be concatenated to
            `native_api_base_url`.
        params : dict
            Dictionary of parameters to be passed with the request.
            Defaults to `None`.
        auth : bool
            Should an api token be sent in the request. Defaults to `False`.

        Returns
        -------
        requests.Response
            Response object of requests library.

        """
        url = '{0}{1}'.format(self.native_api_base_url, query_str)
        if auth:
            if self.api_token:
                if not params:
                    params = {}
                params['key'] = self.api_token
            else:
                ApiAuthorizationError(
                    'ERROR: GET - Api token not passed to '
                    '`get_request` {}.'.format(url)
                )

        try:
            resp = get(
                url,
                params=params
            )
            if resp:
                if resp.status_code == 401:
                    error_msg = resp.json()['message']
                    raise ApiAuthorizationError(
                        'ERROR: GET - Authorization invalid {0}. MSG: {1}.'
                        ''.format(url, error_msg)
                    )
                elif resp.status_code >= 300:
                    error_msg = resp.json()['message']
                    raise OperationFailedError(
                        'ERROR: GET HTTP {0} - {1}. MSG: {2}'.format(
                            resp.status_code, url, error_msg)
                    )
            return resp
        except ConnectionError:
            raise ConnectionError(
                'ERROR: GET - Could not establish connection to api {}.'
                ''.format(url)
            )

    def post_request(self, query_str, metadata=None, auth=False,
<<<<<<< HEAD
                      params=None):
=======
                     params=None):
>>>>>>> adf5c8bf
        """Make a POST request.

        Parameters
        ----------
        query_str : string
            Query string for the request. Will be concatenated to
            `native_api_base_url`.
        metadata : string
            Metadata as a json-formatted string. Defaults to `None`.
        auth : bool
            Should an api token be sent in the request. Defaults to `False`.
        params : dict
            Dictionary of parameters to be passed with the request.
            Defaults to `None`.

        Returns
        -------
        requests.Response
            Response object of requests library.

        """
        url = '{0}{1}'.format(self.native_api_base_url, query_str)
        if auth:
            if self.api_token:
                if not params:
                    params = {}
                params['key'] = self.api_token
            else:
                ApiAuthorizationError(
                    'ERROR: POST - Api token not passed to '
                    '`post_request` {}.'.format(url)
                )

        try:
            resp = post(
                url,
                data=metadata,
                params=params
            )
            if resp.status_code == 401:
                error_msg = resp.json()['message']
                raise ApiAuthorizationError(
                    'ERROR: POST HTTP 401 - Authorization error {0}. MSG: {1}'
                    ''.format(url, error_msg)
                )
            return resp
        except ConnectionError:
            raise ConnectionError(
                'ERROR: POST - Could not establish connection to api {}.'
                ''.format(url)
            )

<<<<<<< HEAD
    def put_request(self, query_str, metadata=None, auth=False,
                         params=None):
        """Make a PUT request.

        Parameters
        ----------
        query_str : string
            Query string for the request. Will be concatenated to
            `native_api_base_url`.
        metadata : string
            Metadata as a json-formatted string. Defaults to `None`.
        auth : bool
            Should an api token be sent in the request. Defaults to `False`.
        params : dict
            Dictionary of parameters to be passed with the request.
            Defaults to `None`.

        Returns
        -------
        requests.Response
            Response object of requests library.

        """
        url = '{0}{1}'.format(self.native_api_base_url, query_str)
        if auth:
            if self.api_token:
                if not params:
                    params = {}
                params['key'] = self.api_token
            else:
                ApiAuthorizationError(
                    'ERROR: PUT - Api token not passed to '
                    '`put_request` {}.'.format(url)
                )

        try:
            resp = put(
                url,
                data=metadata,
                params=params
            )
            if resp.status_code == 401:
                error_msg = resp.json()['message']
                raise ApiAuthorizationError(
                    'ERROR: PUT HTTP 401 - Authorization error {0}. MSG: {1}'
                    ''.format(url, error_msg)
                )
            return resp
        except ConnectionError:
            raise ConnectionError(
                'ERROR: PUT - Could not establish connection to api {}.'
                ''.format(url)
            )


=======
>>>>>>> adf5c8bf
    def delete_request(self, query_str, auth=False, params=None):
        """Make a DELETE request.

        Parameters
        ----------
        query_str : string
            Query string for the request. Will be concatenated to
            `native_api_base_url`.
        auth : bool
            Should an api token be sent in the request. Defaults to `False`.
        params : dict
            Dictionary of parameters to be passed with the request.
            Defaults to `None`.

        Returns
        -------
        requests.Response
            Response object of requests library.

        """
        url = '{0}{1}'.format(self.native_api_base_url, query_str)
        if auth:
            if self.api_token:
                if not params:
                    params = {}
                params['key'] = self.api_token
            else:
                ApiAuthorizationError(
                    'ERROR: DELETE - Api token not passed to '
                    '`delete_request` {}.'.format(url)
                )

        try:
            resp = delete(
                url,
                params=params
            )
            return resp
        except ConnectionError:
            raise ConnectionError(
                'ERROR: DELETE could not establish connection to api {}.'
                ''.format(url)
            )

    def get_dataverse(self, identifier, auth=False):
        """Get dataverse metadata by alias or id.

        View data about the dataverse $identified by identifier. Identifier can
        be the id number of the dataverse, its alias, or the special
        value :root.

        GET http://$SERVER/api/dataverses/$id

        Parameters
        ----------
        identifier : string
            Can either be a dataverse id (long) or a dataverse alias (more
            robust).

        Returns
        -------
        requests.Response
            Response object of requests library.

        """
        query_str = '/dataverses/{0}'.format(identifier)
        resp = self.get_request(query_str, auth=auth)
        return resp

    def create_dataverse(self, identifier, metadata, auth=True,
                         parent=':root'):
        """Create a dataverse.

        Generates a new dataverse under identifier. Expects a JSON content
        describing the dataverse, as in the example below. If identifier is
        omitted, a root dataverse is created. $id can either be a dataverse id
        (long) or a dataverse alias (more robust).

        POST http://$SERVER/api/dataverses/$id?key=$apiKey

        Download the JSON example file and modified to create dataverses to
        suit your needs. The fields name, alias, and dataverseContacts are
        required. http://guides.dataverse.org/en/latest/
        _downloads/dataverse-complete.json

        resp.status_code:
            200: dataverse created
            201: dataverse created

        Parameters
        ----------
        identifier : string
            Can either be a dataverse id (long) or a dataverse alias (more
            robust).
        metadata : string
            Metadata of the Dataverse as a json-formatted string.
        auth : bool
            True if api authorization is necessary. Defaults to `True`.
        parent : string
            Parent dataverse, if existing, to which the Dataverse gets attached
            to. Defaults to `:root`.

        Returns
        -------
        requests.Response
            Response object of requests library.

        """
        if not parent:
            raise DataverseNotFoundError(
                'Dataverse {} not found. No parent dataverse passed to '
                '`create_dataverse()`.'.format(identifier)
            )

        query_str = '/dataverses/{0}'.format(parent)
        resp = self.post_request(query_str, metadata, auth)

        if resp.status_code == 404:
            error_msg = resp.json()['message']
            raise DataverseNotFoundError(
                'ERROR: HTTP 404 - Dataverse {0} was not found. MSG: '.format(
                    parent, error_msg))
        elif resp.status_code != 200 and resp.status_code != 201:
            error_msg = resp.json()['message']
            raise OperationFailedError(
                'ERROR: HTTP {0} - Dataverse {1} could not be created. '
                'MSG: {2}'.format(resp.status_code, identifier, error_msg)
            )
        else:
            print('Dataverse {0} created.'.format(identifier))
        return resp

    def publish_dataverse(self, identifier, auth=True):
        """Publish a dataverse.

        Publish the Dataverse pointed by identifier, which can either by the
        dataverse alias or its numerical id.

        POST http://$SERVER/api/dataverses/$identifier/actions/:publish

        resp.status_code:
            200: dataverse published

        Parameters
        ----------
        identifier : string
            Can either be a dataverse id (long) or a dataverse alias (more
            robust).
        auth : bool
            True if api authorization is necessary. Defaults to `False`.

        Returns
        -------
        requests.Response
            Response object of requests library.

        """
        query_str = '/dataverses/{0}/actions/:publish'.format(identifier)
        resp = self.post_request(query_str, auth=auth)

        if resp.status_code == 401:
            error_msg = resp.json()['message']
            raise ApiAuthorizationError(
                'ERROR: HTTP 401 - Publish Dataverse {0} unauthorized. '
                'MSG: {1}'.format(identifier, error_msg)
            )
        elif resp.status_code == 404:
            error_msg = resp.json()['message']
            raise DataverseNotFoundError(
                'ERROR: HTTP 404 - Dataverse {} was not found. MSG: {1}'
                ''.format(
                    identifier, error_msg)
            )
        elif resp.status_code != 200:
            error_msg = resp.json()['message']
            raise OperationFailedError(
                'ERROR: HTTP {0} - Dataverse {1} could not be published. MSG: '
                '{2}'.format(resp.status_code, identifier, error_msg)
            )
        elif resp.status_code == 200:
            print('Dataverse {} published.'.format(identifier))
        return resp

    def delete_dataverse(self, identifier, auth=True):
        """Delete dataverse by alias or id.

        Deletes the dataverse whose ID is given:
        DELETE http://$SERVER/api/dataverses/$id?key=$apiKey

        resp.status_code:
            200: dataverse deleted

        Parameters
        ----------
        identifier : string
            Can either be a dataverse id (long) or a dataverse alias (more
            robust).

        Returns
        -------
        requests.Response
            Response object of requests library.

        """
        query_str = '/dataverses/{0}'.format(identifier)
        resp = self.delete_request(query_str, auth)

        if resp.status_code == 401:
            error_msg = resp.json()['message']
            raise ApiAuthorizationError(
                'ERROR: HTTP 401 - Delete Dataverse {0} unauthorized. '
                'MSG: {1}'.format(identifier, error_msg)
            )
        elif resp.status_code == 404:
            error_msg = resp.json()['message']
            raise DataverseNotFoundError(
                'ERROR: HTTP 404 - Dataverse {0} was not found. MSG: {1}'
                ''.format(identifier, error_msg)
            )
        elif resp.status_code == 403:
            error_msg = resp.json()['message']
            raise DataverseNotEmptyError(
                'ERROR: HTTP 403 - Dataverse {0} not empty. MSG: {1}'.format(
                    identifier, error_msg)
            )
        elif resp.status_code != 200:
            error_msg = resp.json()['message']
            raise OperationFailedError(
                'ERROR: HTTP {0} - Dataverse {1} could not be deleted. MSG: '
                '{2}'.format(resp.status_code, identifier, error_msg)
            )
        elif resp.status_code == 200:
            print('Dataverse {} deleted.'.format(identifier))
        return resp

    def get_dataset(self, identifier, auth=True, is_doi=True):
        """Get metadata of dataset.

        With Dataverse identifier:
            GET http://$SERVER/api/datasets/$identifier
        With PID:
            GET http://$SERVER/api/datasets/:persistentId/?persistentId=$ID
            GET http://$SERVER/api/datasets/:persistentId/
            ?persistentId=doi:10.5072/FK2/J8SJZB

        Parameters
        ----------
        identifier : string
            Doi of the dataset. e.g. `doi:10.11587/8H3N93`.
        is_doi : bool
            Is the identifier a Doi? Defauls to `True`. So far, the module only
            supports Doi's as PID's.

        Returns
        -------
        requests.Response
            Response object of requests library.

        """
        if is_doi:
            query_str = '/datasets/:persistentId/?persistentId={0}'.format(
                identifier)
        else:
            query_str = '/datasets/{0}'.format(identifier)
        resp = self.get_request(query_str, auth=auth)
        return resp

    def get_dataset_export(self, identifier, export_format):
        """Get metadata of dataset exported in different formats.

        CORS Export the metadata of the current published version of a dataset
        in various formats:

        GET http://$SERVER/api/datasets/
        export?exporter=ddi&persistentId=$persistentId

        Parameters
        ----------
        identifier : string
            Doi of the dataset. e.g. `doi:10.11587/8H3N93`.
        export_format : string
            Export format as a string. Formats: 'ddi', 'oai_ddi', 'dcterms',
            'oai_dc', 'schema.org', 'dataverse_json'.

        Returns
        -------
        requests.Response
            Response object of requests library.

        """
        query_str = '/datasets/export?exporter={0}&persistentId={1}'.format(
            export_format, identifier)
        resp = self.get_request(query_str)
        return resp

    def create_dataset(self, dataverse, metadata, auth=True):
        """Add dataset to a dataverse.

        http://guides.dataverse.org/en/latest/api/native-api.html#create-a-dataset-in-a-dataverse

        POST http://$SERVER/api/dataverses/$dataverse/datasets --upload-file
         FILENAME

        curl -H "X-Dataverse-key: $API_TOKEN" -X POST $SERVER_URL/api/
        dataverses/$DV_ALIAS/datasets/:import?pid=$PERSISTENT_IDENTIFIER&
        release=yes --upload-file dataset.json
        curl -H "X-Dataverse-key: $API_TOKEN" -X POST $SERVER_URL/api/
        dataverses/$DV_ALIAS/datasets --upload-file dataset-finch1.json

        To create a dataset, you must create a JSON file containing all the
        metadata you want such as in this example file: dataset-finch1.json.
        Then, you must decide which dataverse to create the dataset in and
        target that datavese with either the "alias" of the dataverse (e.g.
        "root" or the database id of the dataverse (e.g. "1"). The initial
        version state will be set to DRAFT:
        http://guides.dataverse.org/en/latest/_downloads/dataset-finch1.json

        resp.status_code:
            201: dataset created

        Parameters
        ----------
        dataverse : string
            Alias of dataverse to which the dataset should be added to.
        metadata : string
            Metadata of the Dataset as a json-formatted string.

        Returns
        -------
        requests.Response
            Response object of requests library.

        """
        query_str = '/dataverses/{0}/datasets'.format(dataverse)
        resp = self.post_request(query_str, metadata, auth)

        if resp.status_code == 404:
            error_msg = resp.json()['message']
            raise DataverseNotFoundError(
                'ERROR: HTTP 404 - Dataverse {0} was not found. MSG: {1}'
                ''.format(dataverse, error_msg))
        elif resp.status_code == 401:
            error_msg = resp.json()['message']
            raise ApiAuthorizationError(
                'ERROR: HTTP 401 - Delete Dataset unauthorized. MSG: '
                ''.format(error_msg)
            )
        elif resp.status_code == 201:
            identifier = resp.json()['data']['persistentId']
            print('Dataset {} created.'.format(identifier))
        return resp

    def publish_dataset(self, identifier, type='minor', auth=True):
        """Publish dataset.

        Publishes the dataset whose id is passed. If this is the first version
        of the dataset, its version number will be set to 1.0. Otherwise, the
        new dataset version number is determined by the most recent version
        number and the type parameter. Passing type=minor increases the minor
        version number (2.3 is updated to 2.4). Passing type=major increases
        the major version number (2.3 is updated to 3.0). Superusers can pass
        type=updatecurrent to update metadata without changing the version
        number.

        POST http://$SERVER/api/datasets/$id/actions/:publish?type=$type

        When there are no default workflows, a successful publication process
        will result in 200 OK response. When there are workflows, it is
        impossible for Dataverse to know how long they are going to take and
        whether they will succeed or not (recall that some stages might require
        human intervention). Thus, a 202 ACCEPTED is returned immediately. To
        know whether the publication process succeeded or not, the client code
        has to check the status of the dataset periodically, or perform some
        push request in the post-publish workflow.

        resp.status_code:
            200: dataset published

        Parameters
        ----------
        identifier : string
            Doi of the dataset. e.g. `doi:10.11587/8H3N93`.
        type : string
            Passing `minor` increases the minor version number (2.3 is
            updated to 2.4).
            Passing `major` increases the major version number (2.3 is
            updated to 3.0). Superusers can pass `updatecurrent` to update
            metadata without changing the version number:
        auth : bool
            True if api authorization is necessary. Defaults to `False`.

        Returns
        -------
        requests.Response
            Response object of requests library.

        """
        query_str = '/datasets/:persistentId/actions/:publish'
        query_str += '?persistentId={0}&type={1}'.format(identifier, type)
        resp = self.post_request(query_str, auth=auth)

        if resp.status_code == 404:
            error_msg = resp.json()['message']
            raise DatasetNotFoundError(
                'ERROR: HTTP 404 - Dataset {0} was not found. MSG: {1}'
                ''.format(identifier, error_msg))
        elif resp.status_code == 401:
            error_msg = resp.json()['message']
            raise ApiAuthorizationError(
                'ERROR: HTTP 401 - User not allowed to publish dataset {0}. '
                'MSG: {1}'.format(identifier, error_msg))
        elif resp.status_code == 200:
            print('Dataset {} published'.format(identifier))
        return resp

    def delete_dataset(self, identifier, auth=True):
        """Delete a dataset.

        Delete the dataset whose id is passed:
        DELETE http://$SERVER/api/datasets/$id?key=$apiKey

        resp.status_code:
            200: dataset deleted

        Parameters
        ----------
        identifier : string
            Doi of the dataset. e.g. `doi:10.11587/8H3N93`.

        Returns
        -------
        requests.Response
            Response object of requests library.

        """
        query_str = '/datasets/:persistentId/?persistentId={0}'.format(
            identifier)
        resp = self.delete_request(query_str, auth=auth)

        if resp.status_code == 404:
            error_msg = resp.json()['message']
            raise DatasetNotFoundError(
                'ERROR: HTTP 404 - Dataset {0} was not found. MSG: {1}'
                ''.format(identifier, error_msg))
        elif resp.status_code == 405:
            error_msg = resp.json()['message']
            raise OperationFailedError(
                'ERROR: HTTP 405 - '
                'Published datasets can only be deleted from the GUI. For '
                'more information, please refer to '
                'https://github.com/IQSS/dataverse/issues/778'
                ' MSG: {}'.format(error_msg)
            )
        elif resp.status_code == 401:
            error_msg = resp.json()['message']
            raise ApiAuthorizationError(
                'ERROR: HTTP 401 - User not allowed to delete dataset {0}. '
                'MSG: {1}'.format(identifier, error_msg))
        elif resp.status_code == 200:
            print('Dataset {} deleted'.format(identifier))
        return resp

    def get_dataset_metadata(self, identifier, auth=True):
        """Get the metadatablocks of the fiven dataset.

        resp.status_code:
            200: metadata updated

        Parameters
        ----------
        identifier : string
            Doi of the dataset. e.g. `doi:10.11587/8H3N93`.
        auth : bool
            Should an api token be sent in the request. Defaults to `False`.

        Returns
        -------
        dictionary
            Metadata of given dataset

        """
        resp = self.get_dataset(identifier,auth=auth)
        return resp.json()["data"]["latestVersion"]["metadataBlocks"]["citation"]


    def edit_dataset_metadata(self, identifier, metadata, is_replace=False, auth=True):
        """Edit metadata of a given dataset. `Offical documentation
        <http://guides.dataverse.org/en/latest/api/native-api.html#
        edit-dataset-metadata>`_.

        .. code-block:: bash

            PUT http://$SERVER/api/datasets/editMetadata/$id --upload-file FILENAME

        Add data to dataset fields that are blank or accept multiple values with
        the following


        .. code-block:: bash

            curl -H "X-Dataverse-key: $API_TOKEN" -X PUT $SERVER_URL/api/datasets/:persistentId/editMetadata/?persistentId=$PID --upload-file dataset-add-metadata.json

        For these edits your JSON file need only include those dataset fields
        which you would like to edit. A sample JSON file may be downloaded
        here: `dataset-edit-metadata-sample.json
        <http://guides.dataverse.org/en/latest/_downloads/dataset-finch1.json>`_

        As an example, one could first get and save the metadate of a dataset

        .. code-block::

            data = api.get_dataset_metadata(DOI,auth=True)
            utils.write_file_json(fileName,data)

        Make changes to the file and then update the metadata in dataverse

        .. code-block::

            data = utils.dict_to_json(utils.read_file_json(fileName))
            resp = api.edit_dataset_metadata(DOI,data,is_replace=True,auth=True)


        resp.status_code:
            200: metadata updated

        Parameters
        ----------
        identifier : string
            Doi of the dataset. e.g. `doi:10.11587/8H3N93`.
        metadata : string
            Metadata of the Dataset as a json-formatted string.
        is_replace : bool
            True to replace already existing metadata.
        auth : bool
            Should an api token be sent in the request. Defaults to `False`.

        Returns
        -------
        requests.Response
            Response object of requests library.

        """

        query_str = '/datasets/:persistentId/editMetadata/?persistentId={0}'.format(
            identifier)
        params = {'replace': True} if is_replace else {}
        #if is_replace: query_str += "&replace=true"

        resp = self.put_request(query_str, metadata, auth, params)

        if resp.status_code == 401:
            error_msg = resp.json()['message']
            raise ApiAuthorizationError(
                'ERROR: HTTP 401 - Updating metadata unauthorized. MSG: '
                ''.format(error_msg)
            )
        elif resp.status_code == 400:
            if 'Error parsing' in resp.json()['message']:
                print('Wrong passed data format.')
            else:
                print('You may not add data to a field that already has data ' +
                      'and does not allow multiples. ' +
                      'Use is_replace=true to replace existing data.')
        elif resp.status_code == 200:
            # time = resp.json()['data']['lastUpdateTime']
            print('Dataset updated')# - {}.'.format(time))
        return resp

    def get_datafiles(self, doi, version='1'):
        """List metadata of all datafiles of a dataset.

        http://guides.dataverse.org/en/latest/api/native-api.html#list-files-in-a-dataset
        GET http://$SERVER/api/datasets/$id/versions/$versionId/
        files?key=$apiKey

        Parameters
        ----------
        doi : string
            Doi of the dataset. e.g. `doi:10.11587/8H3N93`.
        version : string
            Version of dataset. Defaults to `1`.

        Returns
        -------
        requests.Response
            Response object of requests library.

        """
        base_str = '/datasets/:persistentId/versions/'
        query_str = base_str+'{0}/files?persistentId={1}'.format(version, doi)
        resp = self.get_request(query_str)
        return resp

    def get_datafile(self, identifier):
        """Download a datafile via the Dataverse Data Access API.

        File ID
            GET /api/access/datafile/$id
        DOI
            GET http://$SERVER/api/access/datafile/
            :persistentId/?persistentId=doi:10.5072/FK2/J8SJZB

        Parameters
        ----------
        identifier : string
            Doi of the dataset. e.g. `doi:10.11587/8H3N93`.

        Returns
        -------
        requests.Response
            Response object of requests library.

        """
        query_str = '/access/datafile/{0}'.format(identifier)
        resp = self.get_request(query_str)
        return resp

    def get_datafile_bundle(self, identifier):
        """Download a datafile in all its formats via the Dataverse Data Access API.

        GET /api/access/datafile/bundle/$id

        Data Access API calls can now be made using persistent identifiers (in
        addition to database ids). This is done by passing the constant
        :persistentId where the numeric id of the file is expected, and then
        passing the actual persistent id as a query parameter with the name
        persistentId.

        This is a convenience packaging method available for tabular data
        files. It returns a zipped bundle that contains the data in the
        following formats:
        - Tab-delimited;
        - “Saved Original”, the proprietary (SPSS, Stata, R, etc.) file
        from which the tabular data was ingested;
        - Generated R Data frame (unless the “original” above was in R);
        - Data (Variable) metadata record, in DDI XML;
        - File citation, in Endnote and RIS formats.

        Parameters
        ----------
        identifier : string
            Doi of the dataset. e.g. `doi:10.11587/8H3N93`.

        Returns
        -------
        requests.Response
            Response object of requests library.

        """
        query_str = '/access/datafile/bundle/{0}'.format(identifier)
        data = self.get_request(query_str)
        return data

    def upload_file(self, identifier, filename):
        """Add file to a dataset.

        Add a file to an existing Dataset. Description and tags are optional:
        POST http://$SERVER/api/datasets/$id/add?key=$apiKey

        The upload endpoint checks the content of the file, compares it with
        existing files and tells if already in the database (most likely via
        hashing)

        Parameters
        ----------
        identifier : string
            Doi of the dataset. e.g. `doi:10.11587/8H3N93`.
        filename : string
            Full filename with path.

        Returns
        -------
        dict
            The json string responded by the CURL request, converted to a
            dict().

        """
        query_str = self.native_api_base_url
        query_str += '/datasets/:persistentId/add?persistentId={0}'.format(
            identifier)
        shell_command = 'curl -H "X-Dataverse-key: {0}"'.format(
            self.api_token)
        shell_command += ' -X POST {0} -F file=@{1}'.format(
            query_str, filename)
        # TODO(Shell): is shell=True necessary?
        result = sp.run(shell_command, shell=True, stdout=sp.PIPE)
        resp = json.loads(result.stdout)
        return resp

    def get_info_version(self):
        """Get the Dataverse version and build number.

        The response contains the version and build numbers.

        Requires no api_token
        GET http://$SERVER/api/info/version

        Returns
        -------
        requests.Response
            Response object of requests library.

        """
        query_str = '/info/version'
        resp = self.get_request(query_str)
        return resp

    def get_info_server(self):
        """Get dataverse server name.

        This is useful when a Dataverse system is
        composed of multiple Java EE servers behind a load balancer.

        GET http://$SERVER/api/info/server

        Returns
        -------
        requests.Response
            Response object of requests library.

        """
        query_str = '/info/server'
        resp = self.get_request(query_str)
        return resp

    def get_info_apiTermsOfUse(self):
        """Get API Terms of Use url.

        The response contains the text value inserted as API Terms of use which
        uses the database setting :ApiTermsOfUse.

        GET http://$SERVER/api/info/apiTermsOfUse

        Returns
        -------
        requests.Response
            Response object of requests library.

        """
        query_str = '/info/apiTermsOfUse'
        resp = self.get_request(query_str)
        return resp

    def get_metadatablocks(self):
        """Get info about all metadata blocks.

        Lists brief info about all metadata blocks registered in the system.

        GET http://$SERVER/api/metadatablocks

        Returns
        -------
        requests.Response
            Response object of requests library.

        """
        query_str = '/metadatablocks'
        resp = self.get_request(query_str)
        return resp

    def get_metadatablock(self, identifier):
        """Get info about single metadata block.

        Returns data about the block whose identifier is passed. identifier can
        either be the block’s id, or its name.

        GET http://$SERVER/api/metadatablocks/$identifier

        Parameters
        ----------
        identifier : string
            Can be block's id, or it's name.

        Returns
        -------
        requests.Response
            Response object of requests library.

        """
        query_str = '/metadatablocks/{0}'.format(identifier)
        resp = self.get_request(query_str)
        return resp<|MERGE_RESOLUTION|>--- conflicted
+++ resolved
@@ -176,11 +176,7 @@
             )
 
     def post_request(self, query_str, metadata=None, auth=False,
-<<<<<<< HEAD
-                      params=None):
-=======
                      params=None):
->>>>>>> adf5c8bf
         """Make a POST request.
 
         Parameters
@@ -233,7 +229,6 @@
                 ''.format(url)
             )
 
-<<<<<<< HEAD
     def put_request(self, query_str, metadata=None, auth=False,
                          params=None):
         """Make a PUT request.
@@ -288,9 +283,6 @@
                 ''.format(url)
             )
 
-
-=======
->>>>>>> adf5c8bf
     def delete_request(self, query_str, auth=False, params=None):
         """Make a DELETE request.
 
